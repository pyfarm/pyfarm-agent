--- conflicted
+++ resolved
@@ -27,17 +27,14 @@
 
 from mock import patch
 from twisted.internet import reactor
-<<<<<<< HEAD
-from twisted.internet.defer import Deferred, DeferredList, inlineCallbacks
-
-=======
+from twisted.internet.defer import Deferred, DeferredList
+
 from twisted.web.resource import Resource
 from twisted.web.server import Site, NOT_DONE_YET
 from twisted.internet.defer import inlineCallbacks
 from twisted.internet.task import deferLater
 
 from pyfarm.core.enums import AgentState
->>>>>>> 2d367c2a
 from pyfarm.agent.sysinfo.system import operating_system
 from pyfarm.agent.sysinfo import cpu
 from pyfarm.agent.testutil import TestCase, random_port
@@ -160,7 +157,6 @@
             agent.shutting_down = None
 
 
-<<<<<<< HEAD
 class TestScheduledCall(TestCase):
     @inlineCallbacks
     def test_shutting_down(self):
@@ -223,10 +219,6 @@
         yield deferred3
 
 
-class TestRunAgent(TestCase):
-    def test_created(self):
-        self.skipTest("NOT IMPLEMENTED")
-=======
 class TestAgentPostToMaster(TestCase):
     def setUp(self):
         super(TestAgentPostToMaster, self).setUp()
@@ -418,7 +410,6 @@
                 error_count += 1
 
         self.assertGreaterEqual(error_count, 2)
->>>>>>> 2d367c2a
 
         for message, args, kwargs in warning_messages:
             if "Not retrying POST to master, shutting down." in message:
