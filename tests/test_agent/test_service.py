--- conflicted
+++ resolved
@@ -39,7 +39,7 @@
 from twisted.web.resource import Resource
 from twisted.web.server import Site, NOT_DONE_YET
 
-from pyfarm.core.enums import WINDOWS, AgentState
+from pyfarm.core.enums import AgentState
 from pyfarm.agent.http.api.assign import Assign
 from pyfarm.agent.http.api.base import APIRoot, Versions
 from pyfarm.agent.http.api.config import Config
@@ -51,7 +51,7 @@
 from pyfarm.agent.http.system import Index, Configuration
 from pyfarm.agent.sysinfo.system import operating_system
 from pyfarm.agent.sysinfo import cpu
-from pyfarm.agent.testutil import TestCase, random_port, skipIf
+from pyfarm.agent.testutil import TestCase, random_port
 from pyfarm.agent.config import config
 from pyfarm.agent.service import Agent, svclog, ntplog
 from pyfarm.agent.sysinfo import network, graphics, memory, disks
@@ -595,13 +595,8 @@
 
         self.assert_result(result, timed_out=True)
 
-<<<<<<< HEAD
     @inlineCallbacks
     def test_post_exception_causes_retry(self):
-=======
-    @skipIf(WINDOWS, "Skipped on Windows")
-    def test_post_exception_retry(self):
->>>>>>> 265db000
         # Shutdown the server so we don't have anything to
         # reply on.
         yield self.server.loseConnection()
