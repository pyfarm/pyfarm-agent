# No shebang line, this module is meant to be imported
#
# Copyright 2014 Oliver Palmer
#
# Licensed under the Apache License, Version 2.0 (the "License");
# you may not use this file except in compliance with the License.
# You may obtain a copy of the License at
#
#    http://www.apache.org/licenses/LICENSE-2.0
#
# Unless required by applicable law or agreed to in writing, software
# distributed under the License is distributed on an "AS IS" BASIS,
# WITHOUT WARRANTIES OR CONDITIONS OF ANY KIND, either express or implied.
# See the License for the specific language governing permissions and
# limitations under the License.

import json
import os
import socket
from collections import namedtuple
from httplib import responses, OK
from urllib import quote, urlopen

from twisted.internet.defer import Deferred
from twisted.internet.error import DNSLookupError
from twisted.internet.protocol import Protocol, connectionDone
from twisted.web.error import SchemeNotSupported
from twisted.web.client import Response as TWResponse, Headers, ResponseDone
from pyfarm.core.config import read_env
from pyfarm.core.enums import STRING_TYPES

<<<<<<< HEAD
from pyfarm.agent.testutil import TestCase, BaseRequestTestCase
=======
from pyfarm.agent.testutil import TestCase, BaseRequestTestCase, skip_on_ci
>>>>>>> 34b121b2
from pyfarm.agent.config import config
from pyfarm.agent.http.core.client import (
    Request, Response, request, head, get, post, put, patch, delete, build_url,
    http_retry_delay)


# fake object we use for triggering Response.connectionLost
responseDone = namedtuple("reason", ["type"])(type=ResponseDone)


class TestPartials(TestCase):
    def test_head(self):
        self.assertIs(head.func, request)
        self.assertEqual(head.args, ("HEAD", ))

    def test_get(self):
        self.assertIs(get.func, request)
        self.assertEqual(get.args, ("GET", ))

    def test_post(self):
        self.assertIs(post.func, request)
        self.assertEqual(post.args, ("POST", ))

    def test_put(self):
        self.assertIs(put.func, request)
        self.assertEqual(put.args, ("PUT", ))

    def test_patch(self):
        self.assertIs(patch.func, request)
        self.assertEqual(patch.args, ("PATCH", ))

    def test_delete(self):
        self.assertIs(delete.func, request)
        self.assertEqual(delete.args, ("DELETE", ))


class TestRequestAssertions(TestCase):
    def test_invalid_method(self):
        self.assertRaises(AssertionError, lambda: request("", ""))

    def test_invalid_url_type(self):
        self.assertRaises(AssertionError, lambda: request("GET", None))

    def test_invalid_empty_url(self):
        self.assertRaises(AssertionError, lambda: request("GET", ""))

    def test_invalid_callback_type(self):
        self.assertRaises(AssertionError,
                          lambda: request("GET", "/", callback=""))

    def test_invalid_errback_type(self):
        self.assertRaises(AssertionError,
                          lambda: request("GET", "/", errback=""))

    def test_invalid_header_value_length(self):
        self.assertRaises(AssertionError,
                          lambda: request(
                              "GET", "/", callback=lambda: None,
                              headers={"foo": ["a", "b"]}))

    def test_invalid_header_value_type(self):
        self.assertRaises(NotImplementedError,
                          lambda: request(
                              "GET", "/", callback=lambda: None,
                              headers={"foo": None}))


class RequestTestCase(BaseRequestTestCase):
    def setUp(self):
        super(RequestTestCase, self).setUp()
        config["persistent-http-connections"] = False

    def get_url(self, url):
        assert isinstance(url, STRING_TYPES)
        return self.base_url + ("/%s" % url if not url.startswith("/") else url)

    def get(self, url, **kwargs):
        return get(self.get_url(url), **kwargs)

    def post(self, url, **kwargs):
        return post(self.get_url(url), **kwargs)

    def put(self, url, **kwargs):
        return put(self.get_url(url), **kwargs)

    def delete(self, url, **kwargs):
        return delete(self.get_url(url), **kwargs)

    def assert_response(self, response, code,
                        content_type=None, user_agent=None):
        if content_type is None:
            content_type = "application/json"

        if user_agent is None:
            user_agent = ["PyFarm/1.0 (agent)"]

        # check some of the attribute we expect
        # against data coming back from the server
        try:
            data = response.json()
            if "headers" in data:
                self.assertEqual(data["headers"]["User-Agent"], user_agent[0])

            # even if we're making a https request the underlying
            # url might be http
            if "url" in data:
                self.assertIn(data["url"], (
                    response.request.url,
                    response.request.url.replace("https", "http")))
        except ValueError:
            pass

        # check the types under the hod
        self.assertIsInstance(response, Response)
        self.assertIsInstance(response.request, Request)
        self.assertIsInstance(response.headers, dict)

        # return code check
        self.assertIn(code, responses)
        self.assertEqual(response.code, code)
        self.assertEqual(response.code, response.response.code)

        # ensure our request and response attributes match headers match
        self.assertEqual(response.headers["Content-Type"], content_type)
        if "headers" in response.request.kwargs:
            self.assertEqual(
                response.request.kwargs["headers"]["User-Agent"], user_agent)
        self.assertEqual(response.content_type, content_type)


class TestClientErrors(RequestTestCase):
    def test_unsupported_scheme(self):
        self.base_url = ""
        return self.get(
            "/get",
            callback=lambda _: None,
            errback=lambda failure:
                self.assertIs(failure.type, SchemeNotSupported))

    # This keeps erroring on travis for some reason, but the error cannot be
    # reproduced locally. Skip this test on travis for now, but once we
    ## find out what's happening there, it should be reenabled again.
    @skip_on_ci
    def test_unknown_hostname(self):
        self.base_url = self.HTTP_SCHEME + "://" + os.urandom(32).encode("hex")
        return self.get(
            "/",
            callback=lambda _: None,
            errback=lambda failure:
                self.assertIs(failure.type, DNSLookupError))


class TestRetryDelay(TestCase):
    def test_default(self):
        config["http-retry-delay"] = 1
        self.assertEqual(
            http_retry_delay(uniform=True), config["http-retry-delay"])

    def test_custom_delay_multiplier(self):
        self.assertEqual(
            http_retry_delay(initial=1, uniform=False, get_delay=lambda: 2), 2)

    def test_minimum(self):
        self.assertEqual(
            http_retry_delay(
                initial=5, uniform=True, get_delay=lambda: 1, minimum=3), 5)
        self.assertEqual(
            http_retry_delay(
                initial=0, uniform=True, get_delay=lambda: 1, minimum=10), 10)

    def test_invalid_types(self):
        self.assertRaises(
            AssertionError, lambda: http_retry_delay(initial=""))
        self.assertRaises(
            AssertionError, lambda: http_retry_delay(minimum=""))


class TestClientFunctions(RequestTestCase):
    def test_auth(self):
        username = os.urandom(6).encode("hex")
        password = os.urandom(6).encode("hex")

        def callback(response):
            self.assert_response(response, OK)
            self.assertEqual(
                response.json(),
                {"authenticated": True, "user": username})

        d = self.get(
            "/basic-auth/%s/%s" % (username, password),
            callback=callback, auth=(username, password),)
        d.addBoth(lambda r: self.assertIsNone(r))
        return d

    def test_redirect(self):
        def callback(response):
            self.assert_response(response, OK, content_type="text/html")
            self.assertIn("<title>Example Domain</title>", response.data())

        d = self.get(
            "/redirect-to?url=%s" % self.REDIRECT_TARGET,
            callback=callback)
        d.addBoth(lambda r: self.assertIsNone(r))
        return d

    def test_gzipped(self):
        def callback(response):
            self.assert_response(response, OK)
            self.assertTrue(response.json()["gzipped"])

        d = self.get("/gzip", callback=callback)
        d.addBoth(lambda r: self.assertIsNone(r))
        return d

    def test_retry(self):
        self.retried = False

        def callback(response):
            self.assert_response(response, OK)

            if not self.retried:
                retry = response.request.retry()
                self.assertIsInstance(retry, Deferred)
                self.retried = True
                return retry
            else:
                self.assertEqual(response.request.url, self.get_url("/get"))
                self.assertEqual(response.request.method, "GET")

        # special cleanup step to test self.retried
        self.addCleanup(lambda: self.assertTrue(self.retried, "not retried"))

        d = self.get("/get", callback=callback)
        d.addBoth(lambda r: self.assertIsNone(r))
        return d


class TestMethods(RequestTestCase):
    def test_get(self):
        def callback(response):
            self.assert_response(response, OK)

        d = self.get("/get", callback=callback)
        d.addBoth(lambda r: self.assertIsNone(r))
        return d

    def test_response_header(self):
        key = os.urandom(6).encode("hex")
        value = os.urandom(6).encode("hex")

        def callback(response):
            self.assertEqual(
                response.response.headers.getRawHeaders(key), [value])

        d = self.get(
            "/response-headers?%s=%s" % (key, value), callback=callback)
        d.addBoth(lambda r: self.assertIsNone(r))
        return d

    def test_request_header(self):
        key = "X-" + os.urandom(6).encode("hex")
        value = os.urandom(6).encode("hex")

        def callback(response):
            data = response.json()
            self.assert_response(response, OK)
            self.assertEqual(response.request.kwargs["headers"][key], [value])

            # case insensitive comparison
            for k, v in data["headers"].items():
                if k.lower() == key.lower():
                    self.assertEqual(v, value)
                    break

        d = self.get("/get", callback=callback, headers={key: value})
        d.addBoth(lambda r: self.assertIsNone(r))
        return d

    def test_url_argument(self):
        key = "X-" + os.urandom(6).encode("hex")
        value = os.urandom(6).encode("hex")

        def callback(response):
            data = response.json()
            self.assert_response(response, OK)
            self.assertEqual(data["args"], {key: value})

        d = self.get("/get?%s=%s" % (key, value), callback=callback)
        d.addBoth(lambda r: self.assertIsNone(r))
        return d

    def test_post(self):
        key = os.urandom(6).encode("hex")
        value = os.urandom(6).encode("hex")

        def callback(response):
            self.assertEqual(response.json()["json"], {key: value})
            self.assert_response(response, OK)

        d = self.post("/post", callback=callback, data={key: value})
        d.addBoth(lambda r: self.assertIsNone(r))
        return d

    def test_delete(self):
        def callback(response):
            self.assert_response(response, OK)

        d = self.delete("/delete", callback=callback)
        d.addBoth(lambda r: self.assertIsNone(r))
        return d


class TestResponse(RequestTestCase):
    def setUp(self):
        RequestTestCase.setUp(self)
        self.callbacks = set()

    def test_instance_type(self):
        deferred = Deferred()
        twisted_headers = Headers({"Content-Type": ["application/json"]})
        twisted_response = TWResponse(
            ("HTTP", 1, 1), 200, "OK", twisted_headers, None)
        request = Request(
            method="GET", url="/",
            kwargs={
                "headers": {
                    "Content-Type": "application/json"}, "data": None})

        r = Response(deferred, twisted_response, request)
        self.assertIsInstance(r, Protocol)

    def test_attributes(self):
        deferred = Deferred()
        twisted_headers = Headers({"Content-Type": ["application/json"]})
        twisted_response = TWResponse(
            ("HTTP", 1, 1), 200, "OK", twisted_headers, None)
        request = Request(
            method="GET", url="/",
            kwargs={
                "headers": {
                    "Content-Type": "application/json"}, "data": None})

        r = Response(deferred, twisted_response, request)
        self.assertIs(r._deferred, deferred)
        self.assertIs(r.request, request)
        self.assertIs(r.response, twisted_response)
        self.assertEqual(r.method, request.method)
        self.assertEqual(r.url, request.url)
        self.assertEqual(r.code, twisted_response.code)
        self.assertEqual(r.content_type, "application/json")

    def test_headers(self):
        deferred = Deferred()
        twisted_headers = Headers({"Content-Type": ["application/json"]})
        twisted_response = TWResponse(
            ("HTTP", 1, 1), 200, "OK", twisted_headers, None)
        request = Request(
            method="GET", url="/",
            kwargs={
                "headers": {
                    "Content-Type": "application/json"}, "data": None})
        r = Response(deferred, twisted_response, request)
        self.assertEqual(r.headers, {"Content-Type": "application/json"})
        self.assertEqual(r.request.kwargs["headers"],
                         {"Content-Type": "application/json"})

    def test_data_received(self):
        request = Request(
            method="GET", url="/",
            kwargs={
                "headers": {
                    "Content-Type": "application/json"}, "data": None})
        deferred = Deferred()
        twisted_headers = Headers({"Content-Type": ["application/json"]})
        twisted_response = TWResponse(
            ("HTTP", 1, 1), 200, "OK", twisted_headers, None)

        r = Response(deferred, twisted_response, request)
        self.assertEqual(r._body, "")
        data = os.urandom(6).encode("hex")
        r.dataReceived(data)
        self.assertEqual(r._body, data)

    def test_response_done(self):
        deferred = Deferred()
        deferred.addCallback(lambda _: self.callbacks.add("success"))
        deferred.addErrback(lambda _: self.callbacks.add("failure"))
        twisted_headers = Headers({"Content-Type": ["application/json"]})
        twisted_response = TWResponse(
            ("HTTP", 1, 1), 200, "OK", twisted_headers, None)
        request = Request(
            method="GET", url="/",
            kwargs={
                "headers": {
                    "Content-Type": "application/json"}, "data": None})

        r = Response(deferred, twisted_response, request)
        r.connectionLost(responseDone)
        self.assertEqual(self.callbacks, set(["success"]))
        self.assertTrue(r._done)
        return deferred

    def test_connection_done(self):
        deferred = Deferred()
        deferred.addCallback(lambda _: self.callbacks.add("success"))
        deferred.addErrback(lambda _: self.callbacks.add("failure"))
        twisted_headers = Headers({"Content-Type": ["application/json"]})
        twisted_response = TWResponse(
            ("HTTP", 1, 1), 200, "OK", twisted_headers, None)
        request = Request(
            method="GET", url="/",
            kwargs={
                "headers": {
                    "Content-Type": "application/json"}, "data": None})

        r = Response(deferred, twisted_response, request)
        r.connectionLost(connectionDone)
        self.assertEqual(self.callbacks, set(["failure"]))
        self.assertFalse(r._done)
        return deferred

    def test_data_early(self):
        deferred = Deferred()
        deferred.addCallback(lambda _: self.callbacks.add("success"))
        deferred.addErrback(lambda _: self.callbacks.add("failure"))
        twisted_headers = Headers({"Content-Type": ["application/json"]})
        twisted_response = TWResponse(
            ("HTTP", 1, 1), 200, "OK", twisted_headers, None)
        request = Request(
            method="GET", url="/",
            kwargs={
                "headers": {
                    "Content-Type": "application/json"}, "data": None})

        r = Response(deferred, twisted_response, request)
        self.assertRaises(RuntimeError, lambda: r.data())

    def test_data(self):
        deferred = Deferred()
        deferred.addCallback(lambda _: self.callbacks.add("success"))
        deferred.addErrback(lambda _: self.callbacks.add("failure"))

        twisted_headers = Headers({"Content-Type": ["application/json"]})
        twisted_response = TWResponse(
            ("HTTP", 1, 1), 200, "OK", twisted_headers, None)
        request = Request(
            method="GET", url="/",
            kwargs={
                "headers": {
                    "Content-Type": "application/json"}, "data": None})
        data1 = os.urandom(6).encode("hex")
        data2 = os.urandom(6).encode("hex")
        data = data1 + data2
        r = Response(deferred, twisted_response, request)
        r.dataReceived(data1)
        r.dataReceived(data2)
        r.connectionLost(responseDone)
        self.assertEqual(self.callbacks, set(["success"]))
        self.assertTrue(r._done)
        self.assertEqual(r.data(), data)
        return deferred

    def test_json_early(self):
        deferred = Deferred()
        twisted_headers = Headers({"Content-Type": ["application/json"]})
        twisted_response = TWResponse(
            ("HTTP", 1, 1), 200, "OK", twisted_headers, None)
        request = Request(
            method="GET", url="/",
            kwargs={
                "headers": {
                    "Content-Type": "application/json"}, "data": None})

        r = Response(deferred, twisted_response, request)
        self.assertRaises(RuntimeError, lambda: r.json())

    def test_json_wrong_content_type(self):
        deferred = Deferred()
        twisted_headers = Headers({"Content-Type": ["text/html"]})
        twisted_response = TWResponse(
            ("HTTP", 1, 1), 200, "OK", twisted_headers, None)
        request = Request(
            method="GET", url="/",
            kwargs={
                "headers": {
                    "Content-Type": "text/html"}, "data": None})

        r = Response(deferred, twisted_response, request)
        r._done = True
        self.assertRaisesRegexp(
            ValueError, "Not an application/json response\.", lambda: r.json())

    def test_json_decoding_error(self):
        deferred = Deferred()
        twisted_headers = Headers({"Content-Type": ["application/json"]})
        twisted_response = TWResponse(
            ("HTTP", 1, 1), 200, "OK", twisted_headers, None)
        request = Request(
            method="GET", url="/",
            kwargs={
                "headers": {
                    "Content-Type": "application/json"}, "data": None})
        r = Response(deferred, twisted_response, request)
        r._done = True
        self.assertRaisesRegexp(
            ValueError, "No JSON object could be decoded", lambda: r.json())

    def test_json(self):
        deferred = Deferred()
        deferred.addCallback(lambda _: self.callbacks.add("success"))
        deferred.addErrback(lambda _: self.callbacks.add("failure"))

        twisted_headers = Headers({"Content-Type": ["application/json"]})
        twisted_response = TWResponse(
            ("HTTP", 1, 1), 200, "OK", twisted_headers, None)
        request = Request(
            method="GET", url="/",
            kwargs={
                "headers": {
                    "Content-Type": "application/json"}, "data": None})

        data = {
            os.urandom(6).encode("hex"): os.urandom(6).encode("hex"),
            os.urandom(6).encode("hex"): os.urandom(6).encode("hex")
        }

        r = Response(deferred, twisted_response, request)
        map(r.dataReceived, json.dumps(data))
        r.connectionLost(responseDone)
        self.assertEqual(self.callbacks, set(["success"]))
        self.assertTrue(r._done)
        self.assertEqual(r.json(), data)
        return deferred


class TestBuildUrl(TestCase):
    def test_basic_url(self):
        self.assertEqual(build_url("/foobar"), "/foobar")

    def test_url_with_arguments(self):
        self.assertEqual(
            build_url("/foobar", {"first": "foo", "second": "bar"}),
            "/foobar?first=foo&second=bar")

    def test_quoted_url(self):
        self.assertEqual(
            build_url("/foobar",
                      {"first": "foo", "second": "bar"}),
            "/foobar?first=foo&second=bar")

    def test_large_random_parameters(self):
        params = {}
        for i in range(50):
            params[os.urandom(24).encode("hex")] = os.urandom(24).encode("hex")

        expected = "/foobar?" + "&".join([
            "%s=%s" % (key, value)for key, value in sorted(params.items())])

        self.assertEqual(
            build_url("/foobar", params), expected)<|MERGE_RESOLUTION|>--- conflicted
+++ resolved
@@ -29,11 +29,7 @@
 from pyfarm.core.config import read_env
 from pyfarm.core.enums import STRING_TYPES
 
-<<<<<<< HEAD
-from pyfarm.agent.testutil import TestCase, BaseRequestTestCase
-=======
 from pyfarm.agent.testutil import TestCase, BaseRequestTestCase, skip_on_ci
->>>>>>> 34b121b2
 from pyfarm.agent.config import config
 from pyfarm.agent.http.core.client import (
     Request, Response, request, head, get, post, put, patch, delete, build_url,
