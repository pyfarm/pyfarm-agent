--- conflicted
+++ resolved
@@ -166,7 +166,6 @@
         self.assertEqual(response.content_type, content_type)
 
 
-<<<<<<< HEAD
 class DirectRequestTestCase(RequestTestCase):
     def get(self, url, **kwargs):
         return get_direct(self.get_url(url), **kwargs)
@@ -193,8 +192,6 @@
                    self.assertIs(failure.type, DNSLookupError))
 
 
-=======
->>>>>>> 8c77e32e
 class TestRetryDelay(TestCase):
     def test_default(self):
         config["http-retry-delay"] = 1
