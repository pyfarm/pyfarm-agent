--- conflicted
+++ resolved
@@ -33,11 +33,7 @@
 from pyfarm.agent.utility import (
     UnicodeCSVWriter, UnicodeCSVReader, default_json_encoder, dumps,
     quote_url, request_from_master, total_seconds, validate_environment,
-<<<<<<< HEAD
-    AgentUUID, remove_file, logger, remove_directory)
-=======
-    AgentUUID, remove_file, validate_uuid)
->>>>>>> 20811f26
+    AgentUUID, remove_file, remove_directory, validate_uuid)
 
 try:
     WindowsError
