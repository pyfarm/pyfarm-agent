# No shebang line, this module is meant to be imported
#
# Copyright 2014 Oliver Palmer
#
# Licensed under the Apache License, Version 2.0 (the "License");
# you may not use this file except in compliance with the License.
# You may obtain a copy of the License at
#
# http://www.apache.org/licenses/LICENSE-2.0
#
# Unless required by applicable law or agreed to in writing, software
# distributed under the License is distributed on an "AS IS" BASIS,
# WITHOUT WARRANTIES OR CONDITIONS OF ANY KIND, either express or implied.
# See the License for the specific language governing permissions and
# limitations under the License.

import os
import re
from contextlib import nested
from uuid import UUID, uuid4

from mock import Mock, patch
from twisted.internet.error import ProcessTerminated, ProcessDone
from twisted.python.failure import Failure
from voluptuous import Schema, MultipleInvalid

from pyfarm.core.utility import ImmutableDict
from pyfarm.core.enums import INTEGER_TYPES, STRING_TYPES, WINDOWS
from pyfarm.agent.config import config
from pyfarm.agent.testutil import TestCase, skipIf
from pyfarm.agent.sysinfo.user import is_administrator
from pyfarm.jobtypes.core.internals import USER_GROUP_TYPES
from pyfarm.jobtypes.core.jobtype import (
<<<<<<< HEAD
    FROZEN_ENVIRONMENT, JobType, CommandData,
    JobType, CommandData, process_stdout, process_stderr)
=======
    JobType, CommandData, process_stdout, process_stderr, logger)
>>>>>>> 8d3708d1
from pyfarm.jobtypes.core.log import STDOUT, STDERR, logpool

IS_ADMIN = is_administrator()


def fake_assignment():
    assignment_id = uuid4()
    assignment = {
        "id": assignment_id,
        "job": {
            "id": 1,
            "by": 1,
            "title": "Hello World",
            "data": {"a": True, "b": False, "c": None, "d": 1}},
        "jobtype": {
            "name": "Foo",
            "version": 1},
        "tasks": [{"id": 1, "frame": 1, "attempt": 1},
                  {"id": 1, "frame": 1, "attempt": 1}]}
    config["current_assignments"][assignment_id] = assignment
    return assignment


class FakeProcessProtocol(object):
    def __init__(self):
        self.uuid = uuid4()


class TestSchema(TestCase):
    def test_attribute(self):
        self.assertIsInstance(JobType.ASSIGNMENT_SCHEMA, Schema)

    def test_schema(self):
        JobType.ASSIGNMENT_SCHEMA(fake_assignment())


class TestInit(TestCase):
    def test_uuid(self):
        job = JobType(fake_assignment())
        self.assertIsInstance(job.uuid, UUID)

    def test_sets_config(self):
        job = JobType(fake_assignment())
        self.assertIn(job.uuid, config["jobtypes"])
        self.assertIs(config["jobtypes"][job.uuid], job)

    def test_assignment(self):
        assignment = fake_assignment()
        job = JobType(assignment)
        self.assertIsInstance(job.assignment, ImmutableDict)
        assignment["jobtype"].pop("id")
        self.assertEqual(job.assignment, assignment)

    def test_attributes(self):
        job = JobType(fake_assignment())
        self.assertIsInstance(job.processes, dict)
        self.assertEqual(job.processes, {})
        self.assertIsInstance(job.failed_processes, set)
        self.assertEqual(job.failed_processes, set())
        self.assertIsInstance(job.finished_tasks, set)
        self.assertEqual(job.finished_tasks, set())
        self.assertIsInstance(job.failed_tasks, set)
        self.assertEqual(job.failed_tasks, set())
        self.assertFalse(job.stop_called)
        self.assertFalse(job.start_called)


class TestCommandData(TestCase):
    def test_set_basic_attributes(self):
        command = os.urandom(12)
        arguments = (1, None, True, "foobar")
        data = CommandData(command, *arguments)
        self.assertEqual(data.command, command)

        for argument in data.arguments:
            self.assertIsInstance(argument, str)

        self.assertIsInstance(data.arguments, tuple)
        self.assertEqual(data.arguments, ("1", "None", "True", "foobar"))
        self.assertIsNone(data.env)
        self.assertIsNone(data.cwd)
        self.assertIsNone(data.user)
        self.assertIsNone(data.group)

    def test_set_kwargs(self):
        data = CommandData(
            "", env={"foo": "bar"}, cwd="/", user="usr", group="grp")
        self.assertEqual(data.env, {"foo": "bar"})
        self.assertEqual(data.cwd, "/")
        self.assertEqual(data.user, "usr")
        self.assertEqual(data.group, "grp")

    def test_unknown_kwarg(self):
        with self.assertRaises(ValueError):
            CommandData("", foobar=True)

    def test_validate_command_type(self):
        with self.assertRaisesRegexp(
                TypeError, re.compile(".*string.*command.*")):
            CommandData(None).validate()

    def test_validate_env_type(self):
        with self.assertRaisesRegexp(
                TypeError, re.compile(".*dictionary.*env.*")):
            CommandData("", env=1).validate()

    def test_user_group_types(self):
        self.assertEqual(
            USER_GROUP_TYPES,
            tuple(list(STRING_TYPES) + list(INTEGER_TYPES) + [type(None)]))

    def test_validate_user_type(self):
        with self.assertRaisesRegexp(
                TypeError, re.compile(".*user.*")):
            CommandData("", user=1.0).validate()

    def test_validate_group_type(self):
        with self.assertRaisesRegexp(
                TypeError, re.compile(".*group.*")):
            CommandData("", group=1.0).validate()

    @skipIf(WINDOWS, "Non-Windows only")
    @skipIf(IS_ADMIN, "Is Administrator")
    def test_validate_change_user_non_admin_failure(self):
        with self.assertRaises(EnvironmentError):
            CommandData("", user=0).validate()

    @skipIf(WINDOWS, "Non-Windows only")
    @skipIf(IS_ADMIN, "Is Administrator")
    def test_validate_change_group_non_admin_failure(self):
        with self.assertRaises(EnvironmentError):
            CommandData("", group=0).validate()

    @skipIf(WINDOWS, "Non-Windows only")
    @skipIf(not IS_ADMIN, "Not Administrator")
    def test_validate_change_user_admin(self):
        CommandData("", user=0).validate()

    @skipIf(WINDOWS, "Non-Windows only")
    @skipIf(not IS_ADMIN, "Not Administrator")
    def test_validate_change_group_admin(self):
        CommandData("", group=0).validate()

    def test_validate_cwd_default(self):
        initial_cwd = os.getcwd()
        config["agent_chdir"] = None
        data = CommandData("")
        data.validate()
        self.assertEqual(data.cwd, os.getcwd())
        self.assertEqual(initial_cwd, os.getcwd())

    def test_validate_cwd_config(self):
        initial_cwd = os.getcwd()
        testdir, _ = self.create_directory(count=0)
        config["agent_chdir"] = testdir
        data = CommandData("")
        data.validate()
        self.assertEqual(data.cwd, testdir)
        self.assertEqual(initial_cwd, os.getcwd())

    def test_validate_cwd_does_not_exist(self):
        data = CommandData("", cwd=os.urandom(4).encode("hex"))
        with self.assertRaises(OSError):
            data.validate()

    def test_validate_cwd_invalid_type(self):
        data = CommandData("", cwd=1)
        with self.assertRaises(TypeError):
            data.validate()

    def test_set_default_environment_noop(self):
        data = CommandData("", env={"foo": "bar"})
        data.set_default_environment({"a": "b"})
        self.assertEqual(data.env, {"foo": "bar"})

    def test_set_default_environment(self):
        data = CommandData("", env=None)
        data.set_default_environment({"a": "b"})
        self.assertEqual(data.env, {"a": "b"})


class TestJobTypeLoad(TestCase):
    def test_schema(self):
        with self.assertRaises(MultipleInvalid):
            JobType.load({})


<<<<<<< HEAD
class TestJobTypeGetEnvironment(TestCase):
    POP_CONFIG_KEYS = [
        "jobtype_default_environment",
        "jobtype_include_os_environ"
    ]

    def assertEnvironmentContains(self, target, contains):
        for key, value in target.iteritems():
            self.assertIn(key, contains)
            self.assertEqual(target[key], contains[key])

    def assertDoesNotEnvironmentContains(self, target, contains):
        for key, value in target.iteritems():
            self.assertNotIn(key, contains)

    def test_includes_os_environ(self):
        config["jobtype_include_os_environ"] = True
        jobtype = JobType(fake_assignment())
        self.assertEnvironmentContains(
            FROZEN_ENVIRONMENT, jobtype.get_environment())

    def test_does_not_include_os_environ(self):
        config["jobtype_include_os_environ"] = False
        jobtype = JobType(fake_assignment())
        self.assertDoesNotEnvironmentContains(
            FROZEN_ENVIRONMENT, jobtype.get_environment())

    def test_include_config_environment(self):
        config_env = config["jobtype_default_environment"] = {
            "foo": "1", "bar": "2"
        }
        jobtype = JobType(fake_assignment())
        self.assertEnvironmentContains(jobtype.get_environment(), config_env)

    def test_bad_config_raises_type_error(self):
        config["jobtype_default_environment"] = [""]
        jobtype = JobType(fake_assignment())

        with self.assertRaises(TypeError):
            jobtype.get_environment()

    def test_converts_non_string_key_to_string(self):
        jobtype = JobType(fake_assignment())
        config["jobtype_default_environment"] = {
            1: "yes"
        }
        for key in jobtype.get_environment().keys():
            self.assertIsInstance(key, str)

    def test_converts_non_string_value_to_string(self):
        jobtype = JobType(fake_assignment())
        config["jobtype_default_environment"] = {
            "yes": 1
        }
        for value in jobtype.get_environment().values():
            self.assertIsInstance(value, str)
=======
class TestJobTypeFormatError(TestCase):
    def test_process_terminated(self):
        error = Failure(exc_value=Exception())
        error.type = ProcessTerminated
        error.value = Mock(exitCode=1, message="foobar")

        jobtype = JobType(fake_assignment())
        self.assertEqual(
            jobtype.format_error(error),
            "Process may have terminated abnormally, please check "
            "the logs.  Message from error "
            "was 'foobar'"
        )

    def test_process_done(self):
        error = Failure(exc_value=Exception())
        error.type = ProcessDone
        error.value = Mock(exitCode=1, message="foobar")

        jobtype = JobType(fake_assignment())
        self.assertEqual(
            jobtype.format_error(error),
            "Process has finished with no apparent errors."
        )

    def test_exception(self):
        jobtype = JobType(fake_assignment())
        self.assertEqual(
            jobtype.format_error(TypeError("foobar 2")),
            "foobar 2"
        )

    def test_string(self):
        jobtype = JobType(fake_assignment())
        self.assertEqual(
            jobtype.format_error("This is a string"),
            "This is a string"
        )

    def test_none(self):
        jobtype = JobType(fake_assignment())

        with patch.object(logger, "error") as mocked_error:
            self.assertIsNone(jobtype.format_error(None))

        mocked_error.assert_called_with(
            "No error was defined for this failure.")

    def test_other(self):
        jobtype = JobType(fake_assignment())
        self.assertEqual(jobtype.format_error(42), str(42))

    def test_other_conversion_problem(self):
        jobtype = JobType(fake_assignment())

        class OtherType(object):
            def __str__(self):
                raise NotImplementedError("__str__ not implemented")

        other = OtherType()

        try:
            str(other)
        except NotImplementedError as str_error:
            pass

        with patch.object(logger, "error") as mocked_error:
            self.assertIsNone(jobtype.format_error(other))

        mocked_error.assert_called_with(
            "Don't know how to format %r as a string.  Error while calling "
            "str(%r) was %s.", other, str(str_error))
>>>>>>> 8d3708d1


class TestJobTypeLogLine(TestCase):
    def prepare_config(self):
        super(TestJobTypeLogLine, self).prepare_config()
        config["jobtype_capture_process_output"] = False

    def test_capure_stdout(self):
        config["jobtype_capture_process_output"] = True
        jobtype = JobType(fake_assignment())

        with patch.object(process_stdout, "info") as mocked:
            jobtype.log_stdout_line(Mock(id=1), "stdout")

        mocked.assert_called_once_with("task %r: %s", 1, "stdout")

    def test_capure_stderr(self):
        config["jobtype_capture_process_output"] = True
        jobtype = JobType(fake_assignment())

        with patch.object(process_stderr, "info") as mocked:
            jobtype.log_stderr_line(Mock(id=2), "stderr")

        mocked.assert_called_once_with("task %r: %s", 2, "stderr")

    def test_no_capure_stdout(self):
        config["jobtype_capture_process_output"] = False
        protocol = Mock(id=3, pid=33)
        jobtype = JobType(fake_assignment())
        logpool.open_log(jobtype.uuid, self.create_file(), ignore_existing=True)

        with patch.object(logpool, "log") as mocked:
            jobtype.log_stdout_line(protocol, "stdout")

        mocked.assert_called_once_with(jobtype.uuid, STDOUT, "stdout", 33)

    def test_no_capure_stderr(self):
        config["jobtype_capture_process_output"] = False
        protocol = Mock(id=3, pid=33)
        jobtype = JobType(fake_assignment())
        logpool.open_log(jobtype.uuid, self.create_file(), ignore_existing=True)

        with patch.object(logpool, "log") as mocked:
            jobtype.log_stderr_line(protocol, "stderr")

        mocked.assert_called_once_with(jobtype.uuid, STDERR, "stderr", 33)


# NOTE: These tests test code flow rather than function
class TestJobTypeHandleStdoutLine(TestCase):
    def test_preprocess_can_stop_handling(self):
        jobtype = JobType(fake_assignment())
        protocol = Mock(id=1)

        with nested(
            patch.object(jobtype, "preprocess_stdout_line", return_value=False),
            patch.object(jobtype, "format_stdout_line"),
        ) as (_, mocked_format):
            jobtype.handle_stdout_line(protocol, "stdout 1")

        self.assertEqual(mocked_format.call_count, 0)

    def test_preprocess_replaces_output(self):
        jobtype = JobType(fake_assignment())
        logpool.open_log(jobtype.uuid, self.create_file(), ignore_existing=True)
        protocol = Mock(id=2)

        with nested(
            patch.object(jobtype, "preprocess_stdout_line", return_value="foo"),
            patch.object(jobtype, "format_stdout_line"),
        ) as (_, mocked):
            jobtype.handle_stdout_line(protocol, "stdout 2")

        mocked.assert_called_with(protocol, "foo")

    def test_format_replaces_output(self):
        jobtype = JobType(fake_assignment())
        logpool.open_log(jobtype.uuid, self.create_file(), ignore_existing=True)
        protocol = Mock(id=3)

        with nested(
            patch.object(jobtype, "format_stdout_line", return_value="bar"),
            patch.object(jobtype, "log_stdout_line"),
            patch.object(jobtype, "process_stdout_line"),
        ) as (_, log_mock, process_mock):
            jobtype.handle_stdout_line(protocol, "stdout 3")

        log_mock.assert_called_with(protocol, "bar")
        process_mock.assert_called_with(protocol, "bar")


# NOTE: These tests test code flow rather than function
class TestJobTypeHandleStderrLine(TestCase):
    def test_preprocess_can_stop_handling(self):
        jobtype = JobType(fake_assignment())
        protocol = Mock(id=1)

        with nested(
            patch.object(jobtype, "preprocess_stderr_line", return_value=False),
            patch.object(jobtype, "format_stderr_line"),
        ) as (_, mocked_format):
            jobtype.handle_stderr_line(protocol, "stderr 1")

        self.assertEqual(mocked_format.call_count, 0)

    def test_preprocess_replaces_output(self):
        jobtype = JobType(fake_assignment())
        logpool.open_log(jobtype.uuid, self.create_file(), ignore_existing=True)
        protocol = Mock(id=2)

        with nested(
            patch.object(jobtype, "preprocess_stderr_line", return_value="foo"),
            patch.object(jobtype, "format_stderr_line"),
        ) as (_, mocked):
            jobtype.handle_stderr_line(protocol, "stderr 2")

        mocked.assert_called_with(protocol, "foo")

    def test_format_replaces_output(self):
        jobtype = JobType(fake_assignment())
        logpool.open_log(jobtype.uuid, self.create_file(), ignore_existing=True)
        protocol = Mock(id=3)

        with nested(
            patch.object(jobtype, "format_stderr_line", return_value="bar"),
            patch.object(jobtype, "log_stderr_line"),
            patch.object(jobtype, "process_stderr_line"),
        ) as (_, log_mock, process_mock):
            jobtype.handle_stderr_line(protocol, "stderr 3")

        log_mock.assert_called_with(protocol, "bar")
        process_mock.assert_called_with(protocol, "bar")

    def test_process_stderr_line_calls_stdout_line_processing(self):
        jobtype = JobType(fake_assignment())
        logpool.open_log(jobtype.uuid, self.create_file(), ignore_existing=True)
        protocol = Mock(id=4)

        with patch.object(jobtype, "process_stdout_line") as process_mock:
            jobtype.process_stderr_line(protocol, "stderr 4")

        process_mock.assert_called_with(protocol, "stderr 4")
<|MERGE_RESOLUTION|>--- conflicted
+++ resolved
@@ -31,12 +31,8 @@
 from pyfarm.agent.sysinfo.user import is_administrator
 from pyfarm.jobtypes.core.internals import USER_GROUP_TYPES
 from pyfarm.jobtypes.core.jobtype import (
-<<<<<<< HEAD
     FROZEN_ENVIRONMENT, JobType, CommandData,
-    JobType, CommandData, process_stdout, process_stderr)
-=======
     JobType, CommandData, process_stdout, process_stderr, logger)
->>>>>>> 8d3708d1
 from pyfarm.jobtypes.core.log import STDOUT, STDERR, logpool
 
 IS_ADMIN = is_administrator()
@@ -224,7 +220,7 @@
             JobType.load({})
 
 
-<<<<<<< HEAD
+
 class TestJobTypeGetEnvironment(TestCase):
     POP_CONFIG_KEYS = [
         "jobtype_default_environment",
@@ -281,7 +277,7 @@
         }
         for value in jobtype.get_environment().values():
             self.assertIsInstance(value, str)
-=======
+
 class TestJobTypeFormatError(TestCase):
     def test_process_terminated(self):
         error = Failure(exc_value=Exception())
@@ -354,7 +350,6 @@
         mocked_error.assert_called_with(
             "Don't know how to format %r as a string.  Error while calling "
             "str(%r) was %s.", other, str(str_error))
->>>>>>> 8d3708d1
 
 
 class TestJobTypeLogLine(TestCase):
