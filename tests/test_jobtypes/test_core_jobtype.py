--- conflicted
+++ resolved
@@ -29,12 +29,9 @@
 from pyfarm.agent.sysinfo.user import is_administrator
 from pyfarm.jobtypes.core.internals import USER_GROUP_TYPES
 from pyfarm.jobtypes.core.jobtype import (
-<<<<<<< HEAD
-    FROZEN_ENVIRONMENT, JobType, CommandData)
-=======
+    FROZEN_ENVIRONMENT, JobType, CommandData,
     JobType, CommandData, process_stdout, process_stderr)
 from pyfarm.jobtypes.core.log import STDOUT, STDERR, logpool
->>>>>>> da08911a
 
 IS_ADMIN = is_administrator()
 
@@ -221,7 +218,6 @@
             JobType.load({})
 
 
-<<<<<<< HEAD
 class TestJobTypeGetEnvironment(TestCase):
     POP_CONFIG_KEYS = [
         "jobtype_default_environment",
@@ -278,7 +274,8 @@
         }
         for value in jobtype.get_environment().values():
             self.assertIsInstance(value, str)
-=======
+
+
 class TestJobTypeLogLine(TestCase):
     def prepare_config(self):
         super(TestJobTypeLogLine, self).prepare_config()
@@ -418,5 +415,4 @@
         with patch.object(jobtype, "process_stdout_line") as process_mock:
             jobtype.process_stderr_line(protocol, "stderr 4")
 
-        process_mock.assert_called_with(protocol, "stderr 4")
->>>>>>> da08911a
+        process_mock.assert_called_with(protocol, "stderr 4")