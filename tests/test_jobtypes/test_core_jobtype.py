# No shebang line, this module is meant to be imported
#
# Copyright 2014 Oliver Palmer
#
# Licensed under the Apache License, Version 2.0 (the "License");
# you may not use this file except in compliance with the License.
# You may obtain a copy of the License at
#
# http://www.apache.org/licenses/LICENSE-2.0
#
# Unless required by applicable law or agreed to in writing, software
# distributed under the License is distributed on an "AS IS" BASIS,
# WITHOUT WARRANTIES OR CONDITIONS OF ANY KIND, either express or implied.
# See the License for the specific language governing permissions and
# limitations under the License.

import os
import re
<<<<<<< HEAD
import tempfile
from contextlib import nested
from datetime import datetime, timedelta
from os.path import join, isdir, dirname, basename
from uuid import UUID, uuid4

try:
    import grp
except ImportError:
    pass

try:
    import pwd
except ImportError:
    pass


from mock import Mock, patch
from twisted.internet.defer import Deferred
from twisted.internet.error import ProcessDone
=======
from contextlib import nested
from uuid import UUID, uuid4

from mock import Mock, patch
>>>>>>> bb5d464f
from voluptuous import Schema, MultipleInvalid

from pyfarm.core.utility import ImmutableDict
from pyfarm.core.enums import INTEGER_TYPES, STRING_TYPES, WINDOWS, WorkState
from pyfarm.agent.config import config
from pyfarm.agent.testutil import TestCase, skipIf
from pyfarm.agent.sysinfo import system, memory, user
from pyfarm.agent.utility import remove_directory
from pyfarm.jobtypes.core.log import logpool
from pyfarm.jobtypes.core.internals import USER_GROUP_TYPES
from pyfarm.jobtypes.core.jobtype import (
<<<<<<< HEAD
    FROZEN_ENVIRONMENT, JobType, CommandData, logger)
=======
    JobType, CommandData, process_stdout, process_stderr)
from pyfarm.jobtypes.core.log import STDOUT, STDERR, logpool

IS_ADMIN = is_administrator()
>>>>>>> bb5d464f


def fake_assignment():
    assignment_id = uuid4()
    assignment = {
        "id": assignment_id,
        "job": {
            "id": 1,
            "by": 1,
            "title": "Hello World",
            "data": {"a": True, "b": False, "c": None, "d": 1}},
        "jobtype": {
            "name": "Foo",
            "version": 1},
        "tasks": [
            {"id": 1, "frame": 1, "attempt": 1},
            {"id": 2, "frame": 2, "attempt": 1}]}
    config["current_assignments"][assignment_id] = assignment
    return assignment


class FakeProcessProtocol(object):
    def __init__(self):
        self.uuid = uuid4()


class TestSchema(TestCase):
    def test_attribute(self):
        self.assertIsInstance(JobType.ASSIGNMENT_SCHEMA, Schema)

    def test_schema(self):
        JobType.ASSIGNMENT_SCHEMA(fake_assignment())


class TestInit(TestCase):
    def test_uuid(self):
        job = JobType(fake_assignment())
        self.assertIsInstance(job.uuid, UUID)

    def test_sets_config(self):
        job = JobType(fake_assignment())
        self.assertIn(job.uuid, config["jobtypes"])
        self.assertIs(config["jobtypes"][job.uuid], job)

    def test_assignment(self):
        assignment = fake_assignment()
        job = JobType(assignment)
        self.assertIsInstance(job.assignment, ImmutableDict)
        assignment["jobtype"].pop("id")
        self.assertEqual(job.assignment, assignment)

    def test_attributes(self):
        job = JobType(fake_assignment())
        self.assertIsInstance(job.processes, dict)
        self.assertEqual(job.processes, {})
        self.assertIsInstance(job.failed_processes, set)
        self.assertEqual(job.failed_processes, set())
        self.assertIsInstance(job.finished_tasks, set)
        self.assertEqual(job.finished_tasks, set())
        self.assertIsInstance(job.failed_tasks, set)
        self.assertEqual(job.failed_tasks, set())
        self.assertFalse(job.stop_called)
        self.assertFalse(job.start_called)


class TestCommandData(TestCase):
    def test_set_basic_attributes(self):
        command = os.urandom(12)
        arguments = (1, None, True, "foobar")
        data = CommandData(command, *arguments)
        self.assertEqual(data.command, command)

        for argument in data.arguments:
            self.assertIsInstance(argument, str)

        self.assertIsInstance(data.arguments, tuple)
        self.assertEqual(data.arguments, ("1", "None", "True", "foobar"))
        self.assertIsNone(data.env)
        self.assertIsNone(data.cwd)
        self.assertIsNone(data.user)
        self.assertIsNone(data.group)

    def test_set_kwargs(self):
        data = CommandData(
            "", env={"foo": "bar"}, cwd="/", user="usr", group="grp")
        self.assertEqual(data.env, {"foo": "bar"})
        self.assertEqual(data.cwd, "/")
        self.assertEqual(data.user, "usr")
        self.assertEqual(data.group, "grp")

    def test_unknown_kwarg(self):
        with self.assertRaises(ValueError):
            CommandData("", foobar=True)

    def test_validate_command_type(self):
        with self.assertRaisesRegexp(
                TypeError, re.compile(".*string.*command.*")):
            CommandData(None).validate()

    def test_validate_env_type(self):
        with self.assertRaisesRegexp(
                TypeError, re.compile(".*dictionary.*env.*")):
            CommandData("", env=1).validate()

    def test_user_group_types(self):
        self.assertEqual(
            USER_GROUP_TYPES,
            tuple(list(STRING_TYPES) + list(INTEGER_TYPES) + [type(None)]))

    def test_validate_user_type(self):
        with self.assertRaisesRegexp(
                TypeError, re.compile(".*user.*")):
            CommandData("", user=1.0).validate()

    def test_validate_group_type(self):
        with self.assertRaisesRegexp(
                TypeError, re.compile(".*group.*")):
            CommandData("", group=1.0).validate()

    @skipIf(WINDOWS, "Non-Windows only")
    @skipIf(user.is_administrator(), "Is Administrator")
    def test_validate_change_user_non_admin_failure(self):
        with self.assertRaises(EnvironmentError):
            CommandData("", user=0).validate()

    @skipIf(WINDOWS, "Non-Windows only")
    @skipIf(user.is_administrator(), "Is Administrator")
    def test_validate_change_group_non_admin_failure(self):
        with self.assertRaises(EnvironmentError):
            CommandData("", group=0).validate()

    @skipIf(WINDOWS, "Non-Windows only")
    @skipIf(not user.is_administrator(), "Not Administrator")
    def test_validate_change_user_admin(self):
        CommandData("", user=0).validate()

    @skipIf(WINDOWS, "Non-Windows only")
    @skipIf(not user.is_administrator(), "Not Administrator")
    def test_validate_change_group_admin(self):
        CommandData("", group=0).validate()

    def test_validate_cwd_default(self):
        initial_cwd = os.getcwd()
        config["agent_chdir"] = None
        data = CommandData("")
        data.validate()
        self.assertEqual(data.cwd, os.getcwd())
        self.assertEqual(initial_cwd, os.getcwd())

    def test_validate_cwd_config(self):
        initial_cwd = os.getcwd()
        testdir, _ = self.create_directory(count=0)
        config["agent_chdir"] = testdir
        data = CommandData("")
        data.validate()
        self.assertEqual(data.cwd, testdir)
        self.assertEqual(initial_cwd, os.getcwd())

    def test_validate_cwd_does_not_exist(self):
        data = CommandData("", cwd=os.urandom(4).encode("hex"))
        with self.assertRaises(OSError):
            data.validate()

    def test_validate_cwd_invalid_type(self):
        data = CommandData("", cwd=1)
        with self.assertRaises(TypeError):
            data.validate()

    def test_set_default_environment_noop(self):
        data = CommandData("", env={"foo": "bar"})
        data.set_default_environment({"a": "b"})
        self.assertEqual(data.env, {"foo": "bar"})

    def test_set_default_environment(self):
        data = CommandData("", env=None)
        data.set_default_environment({"a": "b"})
        self.assertEqual(data.env, {"a": "b"})


class TestJobTypeLoad(TestCase):
    # TODO: test to ensure load() does something useful, the below
    # are just unittests

    def test_schema(self):
        with self.assertRaises(MultipleInvalid):
            JobType.load({})

<<<<<<< HEAD
    def test_download_called(self):
        assignment = fake_assignment()
        deferred = Deferred()

        class JobTypePatch(JobType):
            @classmethod
            def _download_jobtype(cls, name, version):
                self.assertEqual(assignment["jobtype"]["name"], name)
                self.assertEqual(assignment["jobtype"]["version"], version)
                return deferred

        with nested(
            patch.object(
                JobType, "_download_jobtype", JobTypePatch._download_jobtype),
            patch.object(deferred, "addCallback")
        ) as (_, patched_addCallback):
            JobType.load(assignment)

        patched_addCallback.assert_called_with(
            JobType._jobtype_download_complete,
            JobType._cache_key(assignment)
        )


class TestJobTypeEmptyMethodSignatures(TestCase):
    # Some methods do not have any code in them so while we can't
    # write tests against any code we can ensure their APIs, which
    # are considered public, don't change.

    def test_prepare_for_job(self):
        JobType.prepare_for_job(None)

    def test_cleanup_after_job(self):
        JobType.cleanup_after_job(None)

    def spawn_persistent_process(self):
        JobType.spawn_persistent_process(None, None)

    def test_process_stdout_line(self):
        jobtype = JobType(fake_assignment())
        jobtype.process_stdout_line(None, None)

    def test_process_stderr_line(self):
        jobtype = JobType(fake_assignment())
        jobtype.process_stderr_line(None, None)

        with patch.object(jobtype, "process_stdout_line") as patched:
            jobtype.process_stderr_line("a", "b")

        patched.assert_called_with("a", "b")

    def test_preprocess_stdout_line(self):
        jobtype = JobType(fake_assignment())
        jobtype.preprocess_stdout_line(None, None)

    def test_preprocess_stderr_line(self):
        jobtype = JobType(fake_assignment())
        jobtype.preprocess_stderr_line(None, None)

    def test_format_stdout_line(self):
        jobtype = JobType(fake_assignment())
        jobtype.format_stdout_line(None, None)

    def test_format_stderr_line(self):
        jobtype = JobType(fake_assignment())
        jobtype.format_stderr_line(None, None)

    def test_spawn_persistent_process(self):
        JobType.spawn_persistent_process(None, None)

    def test_get_command_data(self):
        with self.assertRaises(NotImplementedError):
            jobtype = JobType(fake_assignment())
            jobtype.get_command_data()

    def test_before_start(self):
        jobtype = JobType(fake_assignment())
        jobtype.before_start()

    def test_before_spawn_process(self):
        path = self.create_file()
        jobtype = JobType(fake_assignment())
        logpool.open_log(jobtype.uuid, path, ignore_existing=True)
        command = CommandData("foobar", ("a", "b", "c"))

        with patch.object(logger, "info") as mocked:
            jobtype.before_spawn_process(command, None)

        mocked.assert_called_once_with(
            "Starting command: %s", "foobar ('a', 'b', 'c')")


class TestJobTypeCloseLogs(TestCase):
    def test_close_logs(self):
        jobtype = JobType(fake_assignment())

        with patch.object(logpool, "close_log") as patched:
            jobtype._close_logs()

        patched.assert_called_with(jobtype.uuid)


class TestJobTypeNode(TestCase):
    def test_reraises_notimplemented(self):
        def side_effect():
            raise NotImplementedError

        with nested(
            patch.object(
              system, "machine_architecture", side_effect=side_effect),
            self.assertRaises(NotImplementedError)
        ):
            jobtype = JobType(fake_assignment())
            jobtype.node()

    def test_output(self):
        jobtype = JobType(fake_assignment())

        with nested(
            patch.object(memory, "total_ram", return_value=1.1),
            patch.object(memory, "free_ram", return_value=2.1),
            patch.object(memory, "total_consumption", return_value=3.1)
        ):
            self.assertEqual(
                jobtype.node(),
                {
                    "master_api": config.get("master-api"),
                    "hostname": config["agent_hostname"],
                    "agent_id": config["agent_id"],
                    "id": config["agent_id"],
                    "cpus": int(config["agent_cpus"]),
                    "ram": int(config["agent_ram"]),
                    "total_ram": 1,
                    "free_ram": 2,
                    "consumed_ram": 3,
                    "admin": user.is_administrator(),
                    "user": user.username(),
                    "case_sensitive_files":
                        system.filesystem_is_case_sensitive(),
                    "case_sensitive_env":
                        system.environment_is_case_sensitive(),
                    "machine_architecture":
                        system.machine_architecture(),
                    "operating_system": system.operating_system()
                }
            )


class TestJobTypeAssignments(TestCase):
    def test_assignments(self):
        assignment = fake_assignment()
        jobtype = JobType(assignment)
        self.assertEqual(jobtype.assignments(), assignment["tasks"])


class TestJobTypeTempDir(TestCase):
    def test_not_new_and_tempdir_already_set(self):
        jobtype = JobType(fake_assignment())
        jobtype._tempdir = "foobar"
        self.assertEqual(jobtype.tempdir(), "foobar")

    def test_creates_directory(self):
        root_directory = tempfile.mkdtemp()
        self.addCleanup(remove_directory, root_directory)
        config["jobtype_tempdir_root"] = join(root_directory, "$JOBTYPE_UUID")
        jobtype = JobType(fake_assignment())
        self.assertTrue(isdir(jobtype.tempdir()))

    def test_path_contains_jobtype_uuid(self):
        root_directory = tempfile.mkdtemp()
        self.addCleanup(remove_directory, root_directory)
        config["jobtype_tempdir_root"] = join(root_directory, "$JOBTYPE_UUID")
        jobtype = JobType(fake_assignment())
        tempdir = jobtype.tempdir()
        self.assertEqual(basename(dirname(tempdir)), str(jobtype.uuid))

    def test_ignores_eexist(self):
        root_directory = tempfile.mkdtemp()
        self.addCleanup(remove_directory, root_directory)
        config["jobtype_tempdir_root"] = join(root_directory, "$JOBTYPE_UUID")
        jobtype = JobType(fake_assignment())
        os.makedirs(config["jobtype_tempdir_root"].replace(
            "$JOBTYPE_UUID", str(jobtype.uuid)))
        jobtype.tempdir()

    def test_makedirs_raises_other_errors(self):
        root_directory = tempfile.mkdtemp()
        self.addCleanup(remove_directory, root_directory)
        config["jobtype_tempdir_root"] = join(root_directory, "$JOBTYPE_UUID")
        jobtype = JobType(fake_assignment())

        def side_effect(*args):
            raise OSError("Foo", 4242)

        with nested(
            patch.object(os, "makedirs", side_effect=side_effect),
            self.assertRaises(OSError)
        ):
            jobtype.tempdir()

    def test_remove_on_finish_does_not_add_parent(self):
        # It's important that we do not add the parent directory
        # as the path to cleanup.  Otherwise we could end up
        # cleaning up more than needed.
        root_directory = tempfile.mkdtemp()
        self.addCleanup(remove_directory, root_directory)
        config["jobtype_tempdir_root"] = join(root_directory, "$JOBTYPE_UUID")
        jobtype = JobType(fake_assignment())
        jobtype.tempdir()

        for value in jobtype._tempdirs:
            self.assertNotEqual(value, dirname(config["jobtype_tempdir_root"]))

    def test_remove_on_finish_adds_child_directory(self):
        root_directory = tempfile.mkdtemp()
        self.addCleanup(remove_directory, root_directory)
        config["jobtype_tempdir_root"] = join(root_directory, "$JOBTYPE_UUID")
        jobtype = JobType(fake_assignment())
        tempdir = jobtype.tempdir()
        self.assertIn(tempdir, jobtype._tempdirs)

    def test_sets_tempdir(self):
        jobtype = JobType(fake_assignment())
        tempdir = jobtype.tempdir()
        self.assertEqual(tempdir, jobtype._tempdir)

    def test_new_tempdir_does_not_reset_default(self):
        jobtype = JobType(fake_assignment())
        tempdir1 = jobtype.tempdir()
        tempdir2 = jobtype.tempdir(new=True)
        self.assertNotEqual(tempdir1, tempdir2)
        self.assertEqual(jobtype._tempdir, tempdir1)


class TestJobTypeGetUidGid(TestCase):
    @skipIf(WINDOWS, "Non-Windows only")
    def test_get_user_id(self):
        jobtype = JobType(fake_assignment())

        for pwd_struct in pwd.getpwall():
            uid, gid = jobtype.get_uid_gid(pwd_struct.pw_name, None)
            self.assertEqual(pwd.getpwuid(uid).pw_uid, uid)
            self.assertIsNone(gid)

    @skipIf(WINDOWS, "Non-Windows only")
    def test_get_group_id(self):
        jobtype = JobType(fake_assignment())

        for grp_struct in grp.getgrall():
            uid, gid = jobtype.get_uid_gid(None, grp_struct.gr_name)
            self.assertIsNone(uid)
            self.assertEqual(grp.getgrgid(gid).gr_gid, gid)


class TestJobTypeGetCommandList(TestCase):
    def test_result_is_tuple(self):
        jobtype = JobType(fake_assignment())
        self.assertIsInstance(jobtype.get_command_list([]), tuple)

    def test_does_not_modify_contents(self):
        jobtype = JobType(fake_assignment())
        self.assertEqual(
            jobtype.get_command_list(["a", "b", "c"]), ("a", "b", "c"))

    def test_expands_variables(self):
        config["jobtype_include_os_environ"] = True
        jobtype = JobType(fake_assignment())

        all_keys = ["$%s" % key for key in os.environ.keys()]
        self.assertEqual(
            jobtype.get_command_list(all_keys),
            tuple(map(jobtype.expandvars, all_keys))
        )


class TestJobTypeGetCSVLogPath(TestCase):
    POP_CONFIG_KEYS = ["agent_time_offset"]

    def setUp(self):
        super(TestJobTypeGetCSVLogPath, self).setUp()
        self.current_value = config.get("jobtype_task_log_filename")
        config["jobtype_task_log_filename"] = \
            "$YEAR-$MONTH-$DAY_$HOUR-$MINUTE-$SECOND_$JOB_$PROCESS"
        config["agent_time_offset"] = 0

    def tearDown(self):
        super(TestJobTypeGetCSVLogPath, self).tearDown()
        config["jobtype_task_log_filename"] = self.current_value

    def test_uses_utcnow_for_create_time(self):
        jobtype = JobType(fake_assignment())
        now = datetime.utcnow()
        filename = basename(jobtype.get_csvlog_path(uuid4()))
        year, month, day_hour, minute, second_job_process = filename.split("-")
        day, hour = day_hour.split("_")
        second, job, uuid_str = second_job_process.split("_")
        log_time = datetime(
            year=int(year), month=int(month), day=int(day),
            hour=int(hour), minute=int(minute), second=int(second)
        )
        self.assertDateAlmostEqual(
            now, log_time, microsecond_deviation=1000000)

    def test_includes_agent_time_offset(self):
        config["agent_time_offset"] = 120
        jobtype = JobType(fake_assignment())
        now = datetime.utcnow() + timedelta(seconds=120)
        filename = basename(jobtype.get_csvlog_path(uuid4()))
        year, month, day_hour, minute, second_job_process = filename.split("-")
        day, hour = day_hour.split("_")
        second, job, uuid_str = second_job_process.split("_")
        log_time = datetime(
            year=int(year), month=int(month), day=int(day),
            hour=int(hour), minute=int(minute), second=int(second)
        )
        self.assertDateAlmostEqual(now, log_time, microsecond_deviation=1000000)

    def test_uses_provided_create_time(self):
        assignment = fake_assignment()
        jobtype = JobType(assignment)
        now = datetime.utcnow()
        uid = uuid4()
        filename = basename(jobtype.get_csvlog_path(uid, create_time=now))
        self.assertEqual(
            "%s-%s-%02d_%02d-%02d-%02d_%s_%s" % (
                now.year, now.month, now.day,
                now.hour, now.minute, now.second,
                assignment["job"]["id"], str(uid).replace("-", "")
            ),
            filename
        )


class TestJobTypeMapPath(TestCase):
    def test_path_path_expands_vars(self):
        jobtype = JobType(fake_assignment())
        self.assertEqual(
            jobtype.map_path("$PATH/foo"),
            os.path.expandvars("$PATH/foo"))


class TestJobTypeExpandVars(TestCase):
    def prepare_config(self):
        super(TestJobTypeExpandVars, self).prepare_config()
        config["jobtype_expandvars"] = FROZEN_ENVIRONMENT
        config["jobtype_default_environment"] = {
            "PATH": os.environ["PATH"]
        }

    def tearDown(self):
        super(TestJobTypeExpandVars, self).tearDown()
        config["jobtype_expandvars"] = True

    def test_respects_expand_from_config(self):
        config["jobtype_expandvars"] = False
        jobtype = JobType(fake_assignment())
        self.assertEqual(jobtype.expandvars("$PATH"), "$PATH")

    def test_respects_expand_keyword_expandvars(self):
        config["jobtype_expandvars"] = False
        jobtype = JobType(fake_assignment())
        self.assertEqual(
            jobtype.expandvars("$PATH", expand=True),
            os.path.expandvars("$PATH"))

        config["jobtype_expandvars"] = True
        jobtype = JobType(fake_assignment())
        self.assertEqual(jobtype.expandvars("$PATH", expand=False), "$PATH")

    def test_passed_custom_environment(self):
        jobtype = JobType(fake_assignment())
        self.assertEqual(
            jobtype.expandvars("$FOOBAR", environment={"FOOBAR": "foo"}),
            "foo")


class TestJobTypeGetLocalTaskState(TestCase):
    def test_done(self):
        jobtype = JobType(fake_assignment())
        jobtype.finished_tasks.add(1)
        self.assertEqual(jobtype.get_local_task_state(1), WorkState.DONE)

    def test_failed(self):
        jobtype = JobType(fake_assignment())
        jobtype.failed_tasks.add(2)
        self.assertEqual(jobtype.get_local_task_state(2), WorkState.FAILED)

    def test_unknown(self):
        jobtype = JobType(fake_assignment())
        self.assertIsNone(jobtype.get_local_task_state(3))


class TestJobTypeIsSuccessful(TestCase):
    def test_reason_is_zero(self):
        jobtype = JobType(fake_assignment())
        self.assertTrue(jobtype.is_successful(None, 0))

    def test_reason_non_zero_and_is_integer(self):
        jobtype = JobType(fake_assignment())
        self.assertFalse(jobtype.is_successful(None, 1))

    def test_reason_has_type_and_exit_code(self):
        jobtype = JobType(fake_assignment())
        reason = Mock(type=ProcessDone, value=Mock(exitCode=0))
        self.assertTrue(jobtype.is_successful(None, reason))

    def test_reason_is_not_an_integer(self):
        jobtype = JobType(fake_assignment())

        with self.assertRaises(NotImplementedError):
            self.assertFalse(jobtype.is_successful(None, None))


class TestJobTypeProcessStarted(TestCase):
    def test_calls_set_task_state(self):
        jobtype = JobType(fake_assignment())

        with patch.object(jobtype, "set_task_state") as mocked:
            jobtype.process_started(None)

        for task in jobtype.assignment["tasks"]:
            mocked.assert_any_call(task, WorkState.RUNNING)

# TODO: process_stopped tests
=======

class TestJobTypeLogLine(TestCase):
    def prepare_config(self):
        super(TestJobTypeLogLine, self).prepare_config()
        config["jobtype_capture_process_output"] = False

    def test_capure_stdout(self):
        config["jobtype_capture_process_output"] = True
        jobtype = JobType(fake_assignment())

        with patch.object(process_stdout, "info") as mocked:
            jobtype.log_stdout_line(Mock(id=1), "stdout")

        mocked.assert_called_once_with("task %r: %s", 1, "stdout")

    def test_capure_stderr(self):
        config["jobtype_capture_process_output"] = True
        jobtype = JobType(fake_assignment())

        with patch.object(process_stderr, "info") as mocked:
            jobtype.log_stderr_line(Mock(id=2), "stderr")

        mocked.assert_called_once_with("task %r: %s", 2, "stderr")

    def test_no_capure_stdout(self):
        config["jobtype_capture_process_output"] = False
        protocol = Mock(id=3, pid=33)
        jobtype = JobType(fake_assignment())
        logpool.open_log(jobtype.uuid, self.create_file(), ignore_existing=True)

        with patch.object(logpool, "log") as mocked:
            jobtype.log_stdout_line(protocol, "stdout")

        mocked.assert_called_once_with(jobtype.uuid, STDOUT, "stdout", 33)

    def test_no_capure_stderr(self):
        config["jobtype_capture_process_output"] = False
        protocol = Mock(id=3, pid=33)
        jobtype = JobType(fake_assignment())
        logpool.open_log(jobtype.uuid, self.create_file(), ignore_existing=True)

        with patch.object(logpool, "log") as mocked:
            jobtype.log_stderr_line(protocol, "stderr")

        mocked.assert_called_once_with(jobtype.uuid, STDERR, "stderr", 33)


# NOTE: These tests test code flow rather than function
class TestJobTypeHandleStdoutLine(TestCase):
    def test_preprocess_can_stop_handling(self):
        jobtype = JobType(fake_assignment())
        protocol = Mock(id=1)

        with nested(
            patch.object(jobtype, "preprocess_stdout_line", return_value=False),
            patch.object(jobtype, "format_stdout_line"),
        ) as (_, mocked_format):
            jobtype.handle_stdout_line(protocol, "stdout 1")

        self.assertEqual(mocked_format.call_count, 0)

    def test_preprocess_replaces_output(self):
        jobtype = JobType(fake_assignment())
        logpool.open_log(jobtype.uuid, self.create_file(), ignore_existing=True)
        protocol = Mock(id=2)

        with nested(
            patch.object(jobtype, "preprocess_stdout_line", return_value="foo"),
            patch.object(jobtype, "format_stdout_line"),
        ) as (_, mocked):
            jobtype.handle_stdout_line(protocol, "stdout 2")

        mocked.assert_called_with(protocol, "foo")

    def test_format_replaces_output(self):
        jobtype = JobType(fake_assignment())
        logpool.open_log(jobtype.uuid, self.create_file(), ignore_existing=True)
        protocol = Mock(id=3)

        with nested(
            patch.object(jobtype, "format_stdout_line", return_value="bar"),
            patch.object(jobtype, "log_stdout_line"),
            patch.object(jobtype, "process_stdout_line"),
        ) as (_, log_mock, process_mock):
            jobtype.handle_stdout_line(protocol, "stdout 3")

        log_mock.assert_called_with(protocol, "bar")
        process_mock.assert_called_with(protocol, "bar")


# NOTE: These tests test code flow rather than function
class TestJobTypeHandleStderrLine(TestCase):
    def test_preprocess_can_stop_handling(self):
        jobtype = JobType(fake_assignment())
        protocol = Mock(id=1)

        with nested(
            patch.object(jobtype, "preprocess_stderr_line", return_value=False),
            patch.object(jobtype, "format_stderr_line"),
        ) as (_, mocked_format):
            jobtype.handle_stderr_line(protocol, "stderr 1")

        self.assertEqual(mocked_format.call_count, 0)

    def test_preprocess_replaces_output(self):
        jobtype = JobType(fake_assignment())
        logpool.open_log(jobtype.uuid, self.create_file(), ignore_existing=True)
        protocol = Mock(id=2)

        with nested(
            patch.object(jobtype, "preprocess_stderr_line", return_value="foo"),
            patch.object(jobtype, "format_stderr_line"),
        ) as (_, mocked):
            jobtype.handle_stderr_line(protocol, "stderr 2")

        mocked.assert_called_with(protocol, "foo")

    def test_format_replaces_output(self):
        jobtype = JobType(fake_assignment())
        logpool.open_log(jobtype.uuid, self.create_file(), ignore_existing=True)
        protocol = Mock(id=3)

        with nested(
            patch.object(jobtype, "format_stderr_line", return_value="bar"),
            patch.object(jobtype, "log_stderr_line"),
            patch.object(jobtype, "process_stderr_line"),
        ) as (_, log_mock, process_mock):
            jobtype.handle_stderr_line(protocol, "stderr 3")

        log_mock.assert_called_with(protocol, "bar")
        process_mock.assert_called_with(protocol, "bar")

    def test_process_stderr_line_calls_stdout_line_processing(self):
        jobtype = JobType(fake_assignment())
        logpool.open_log(jobtype.uuid, self.create_file(), ignore_existing=True)
        protocol = Mock(id=4)

        with patch.object(jobtype, "process_stdout_line") as process_mock:
            jobtype.process_stderr_line(protocol, "stderr 4")

        process_mock.assert_called_with(protocol, "stderr 4")
>>>>>>> bb5d464f
<|MERGE_RESOLUTION|>--- conflicted
+++ resolved
@@ -16,7 +16,6 @@
 
 import os
 import re
-<<<<<<< HEAD
 import tempfile
 from contextlib import nested
 from datetime import datetime, timedelta
@@ -37,12 +36,6 @@
 from mock import Mock, patch
 from twisted.internet.defer import Deferred
 from twisted.internet.error import ProcessDone
-=======
-from contextlib import nested
-from uuid import UUID, uuid4
-
-from mock import Mock, patch
->>>>>>> bb5d464f
 from voluptuous import Schema, MultipleInvalid
 
 from pyfarm.core.utility import ImmutableDict
@@ -51,18 +44,11 @@
 from pyfarm.agent.testutil import TestCase, skipIf
 from pyfarm.agent.sysinfo import system, memory, user
 from pyfarm.agent.utility import remove_directory
-from pyfarm.jobtypes.core.log import logpool
+from pyfarm.jobtypes.core.log import STDOUT, STDERR, logpool
 from pyfarm.jobtypes.core.internals import USER_GROUP_TYPES
 from pyfarm.jobtypes.core.jobtype import (
-<<<<<<< HEAD
-    FROZEN_ENVIRONMENT, JobType, CommandData, logger)
-=======
-    JobType, CommandData, process_stdout, process_stderr)
-from pyfarm.jobtypes.core.log import STDOUT, STDERR, logpool
-
-IS_ADMIN = is_administrator()
->>>>>>> bb5d464f
-
+    FROZEN_ENVIRONMENT, JobType, CommandData, logger, process_stderr,
+    process_stdout)
 
 def fake_assignment():
     assignment_id = uuid4()
@@ -249,7 +235,6 @@
         with self.assertRaises(MultipleInvalid):
             JobType.load({})
 
-<<<<<<< HEAD
     def test_download_called(self):
         assignment = fake_assignment()
         deferred = Deferred()
@@ -673,8 +658,6 @@
         for task in jobtype.assignment["tasks"]:
             mocked.assert_any_call(task, WorkState.RUNNING)
 
-# TODO: process_stopped tests
-=======
 
 class TestJobTypeLogLine(TestCase):
     def prepare_config(self):
@@ -816,4 +799,3 @@
             jobtype.process_stderr_line(protocol, "stderr 4")
 
         process_mock.assert_called_with(protocol, "stderr 4")
->>>>>>> bb5d464f
