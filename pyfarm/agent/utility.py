--- conflicted
+++ resolved
@@ -43,14 +43,14 @@
 except ImportError:  # pragma: no cover
     from http.client import OK
 
-<<<<<<< HEAD
+from pyfarm.core.config import read_env
 from voluptuous import Schema, Any, Required
 
 from pyfarm.core.enums import STRING_TYPES
 from pyfarm.core.logger import getLogger
 from pyfarm.agent.config import config
 
-# Shared objects for schema validation
+MASTER_USERAGENT = read_env("PYFARM_MASTER_USERAGENT", "PyFarm/1.0 (master)")
 STRINGS = Any(*STRING_TYPES)
 try:
     WHOLE_NUMBERS = Any(*(int, long))
@@ -68,13 +68,6 @@
     Required("frame"): NUMBERS})
 TASKS_SCHEMA = lambda values: map(TASK_SCHEMA, values)
 
-=======
-from pyfarm.core.config import read_env
-from pyfarm.core.logger import getLogger
-from pyfarm.agent.config import config
-
-MASTER_USERAGENT = read_env("PYFARM_MASTER_USERAGENT", "PyFarm/1.0 (master)")
->>>>>>> 8de6d144
 logger = getLogger("agent.utility")
 
 
@@ -199,21 +192,5 @@
     def writerows(self, rows):
         for row in rows:
             self.writerow(row)
-<<<<<<< HEAD
 
 
-def terminate_if_sigint(code=1):
-    """
-    If ``--terminate-on-sigint`` was set and the appropriate signal has
-    been emitted then terminate the program.  This method was implemented
-    as a result of https://github.com/pyfarm/pyfarm-agent/issues/24.  It's
-    part of the config object so it's globally accessible.
-    """
-    if "signal" not in config:
-        return
-
-    if config["terminate-on-sigint"] and config["signal"] == signal.SIGINT:
-        logger.critical("SIGINT has been set, terminating")
-        os._exit(code)
-=======
->>>>>>> 8de6d144
