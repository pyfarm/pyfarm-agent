# Copyright 2014 Oliver Palmer
#
# Licensed under the Apache License, Version 2.0 (the "License");
# you may not use this file except in compliance with the License.
# You may obtain a copy of the License at
#
# http://www.apache.org/licenses/LICENSE-2.0
#
# Unless required by applicable law or agreed to in writing, software
# distributed under the License is distributed on an "AS IS" BASIS,
# WITHOUT WARRANTIES OR CONDITIONS OF ANY KIND, either express or implied.
# See the License for the specific language governing permissions and
# limitations under the License.

<<<<<<< HEAD

# The user agent the master will use when connecting to the agent's
# REST api.  This value should only be changed if the master's code
# is updated with a new user agent.  Change this value has not effect
# on the master.
master_user_agent: PyFarm/1.0 (master)
=======
# The location where the agent should change directories
# into upon starting.  If this value is not set then no
# changes will be made.
agent_chdir:

# The location where static web files should be served from.  This
# will default to using PyFarm's installation root.
agent_static_root: auto
>>>>>>> 38cb5cc6

# The default location to store data.  $temp will expand to
# whatever pyfarm's data root is plus the application
# name (agent).  For example on Linux this would expand to
# /tmp/pyfarm/agent
agent_data_root: $temp

# The default location where lock files should be stored.  By
# default these will be stored alone side other data
# inside the `agent_data_root` value above.
<<<<<<< HEAD
lock_file_root: "{agent_data_root}/lock"
=======
lock_file_root: $agent_data_root/lock

# Locations of specific lock files
agent_lock_file: $lock_file_root/agent.pid
supervisor_lock_file: $lock_file_root/supervisor.pid
>>>>>>> 38cb5cc6

# Where user data for the agent is stored.  ~ will be expanded
# to the current users's home directory.
agent_user_data: ~/.pyfarm/agent

<<<<<<< HEAD
# The location where agent updates should be stored.
agent_updates_dir: "{agent_user_data}/updates"

# How many seconds the agent should spend attempting to inform
# the master that it's shutting down.
agent_shutdown_timeout: 15
=======
# The default location where the agent should save logs to.  This
# includes both logs from processes and the agent log itself.
agent_logs_root: $agent_data_root/logs

# The location where tasks should be logged
agent_task_logs: $agent_logs_root/tasks

# The location where agent updates should be stored.
agent_updates_dir: $agent_data_root/updates

# Defines the sytem
agent_systemid: auto
agent_systemid_cache: $agent_data_root/systemid.cache

# Defines the number of seconds between iterations of pyfarm-supervisor's
# agent status check.
supervisor_interval: 5

# The default port which the agent should use to serve the
# REST api.
agent_api_port: 50000

# The location where the the agent should save its own
# logging output to.
agent_log: $agent_logs_root/agent.log

# Configuration values which control how the url
# for the master is constructed.  If 'master' is not set
# the --master flag will be required to start the agent.
master:
master_api_version: 1
master_api: http://$master/api/v$master_api_version
>>>>>>> 38cb5cc6

# Controls how often the agent should reannounce itself
# to the master.  The agent may be in contact with the master
# more often than this however during long period of
# inactivity this is how often the agent will 'inform' the
# master the agent is still online.
agent_master_reannounce: 120

<<<<<<< HEAD
# If True then display unhandled tracebacks via the REST api.  Tracebacks
# direct from the API is an indication of an unhandled error which you'll
# normally want to have enabled to potential issues can be debugged.
agent_http_api_show_tracebacks: True

# Defines the number of seconds between iterations of pyfarm-supervisor's
# agent status check.
supervisor_interval: 5

# NOTE: The following values are used by the unittests and should be
# generally ignored for anything other than development.
agent_unittest:
    dns_test_hostname: example.com
    client_redirect_target: http://example.com
    client_api_test_url_https: https://httpbin.org
    client_api_test_url_http: http://httpbin.org
=======
# How many seconds the agent should spend attempting to inform
# the master that it's shutting down.
agent_shutdown_timeout: 15

# If an http request fails, use this as the base value
# to help determine how long we should wait before retrying
agent_http_retry_delay: 5

# Controls if the http client connection should be persistent or
# not.  Generally this should always be True because the connection
# self-terminates after a short period of time anyway.  For higher
# latency situations or with larger deployments this value should
# be False.
agent_http_persistent_connections: True

# If True then html templates will be reloaded with
# every request instead of cached.
agent_html_template_reload: False

# If True then reformat json output to be more human
# readable.
agent_pretty_json: True

# How often the agent should check for changes in ram.  This value
# is used to ensure ram usage is checked at least this often though
# it may be checked more often due to other events (such as jobs
# running)
agent_ram_check_interval: 30

# If the ram has changed this may megabytes since the last
# check then report the change to the master.
agent_ram_report_delta: 100

# How much the agent should wait, in seconds, between
# each report about a change in ram.
agent_ram_max_report_frequency: 10

# The default network time server and version the agent
# should use to calcuate its clock skew.
agent_ntp_server: pool.ntp.org
agent_ntp_server_version: 2

# The amount of time this agent is offset from what
# would be considered correct based on an atomic
# clock.  If this value is set to auto the time will
# be calculated using NTP.
agent_time_offset: auto

# Physical and network information about the host the agent
# is running on.  Setting these values to 'auto' will cause
# them to be initilized to the system's current
# configuration values.
agent_ram: auto
agent_cpus: auto
agent_hostname: auto
>>>>>>> 38cb5cc6
<|MERGE_RESOLUTION|>--- conflicted
+++ resolved
@@ -12,23 +12,12 @@
 # See the License for the specific language governing permissions and
 # limitations under the License.
 
-<<<<<<< HEAD
 
 # The user agent the master will use when connecting to the agent's
 # REST api.  This value should only be changed if the master's code
 # is updated with a new user agent.  Change this value has not effect
 # on the master.
 master_user_agent: PyFarm/1.0 (master)
-=======
-# The location where the agent should change directories
-# into upon starting.  If this value is not set then no
-# changes will be made.
-agent_chdir:
-
-# The location where static web files should be served from.  This
-# will default to using PyFarm's installation root.
-agent_static_root: auto
->>>>>>> 38cb5cc6
 
 # The default location to store data.  $temp will expand to
 # whatever pyfarm's data root is plus the application
@@ -39,28 +28,70 @@
 # The default location where lock files should be stored.  By
 # default these will be stored alone side other data
 # inside the `agent_data_root` value above.
-<<<<<<< HEAD
 lock_file_root: "{agent_data_root}/lock"
-=======
-lock_file_root: $agent_data_root/lock
-
-# Locations of specific lock files
-agent_lock_file: $lock_file_root/agent.pid
-supervisor_lock_file: $lock_file_root/supervisor.pid
->>>>>>> 38cb5cc6
 
 # Where user data for the agent is stored.  ~ will be expanded
 # to the current users's home directory.
 agent_user_data: ~/.pyfarm/agent
 
-<<<<<<< HEAD
 # The location where agent updates should be stored.
 agent_updates_dir: "{agent_user_data}/updates"
 
 # How many seconds the agent should spend attempting to inform
 # the master that it's shutting down.
 agent_shutdown_timeout: 15
-=======
+
+# Controls how often the agent should reannounce itself
+# to the master.  The agent may be in contact with the master
+# more often than this however during long period of
+# inactivity this is how often the agent will 'inform' the
+# master the agent is still online.
+agent_master_reannounce: 120
+
+# If True then display unhandled tracebacks via the REST api.  Tracebacks
+# direct from the API is an indication of an unhandled error which you'll
+# normally want to have enabled to potential issues can be debugged.
+agent_http_api_show_tracebacks: True
+
+# Defines the number of seconds between iterations of pyfarm-supervisor's
+# agent status check.
+supervisor_interval: 5
+
+# NOTE: The following values are used by the unittests and should be
+# generally ignored for anything other than development.
+agent_unittest:
+    dns_test_hostname: example.com
+    client_redirect_target: http://example.com
+    client_api_test_url_https: https://httpbin.org
+    client_api_test_url_http: http://httpbin.org
+# The location where the agent should change directories
+# into upon starting.  If this value is not set then no
+# changes will be made.
+agent_chdir:
+
+# The location where static web files should be served from.  This
+# will default to using PyFarm's installation root.
+agent_static_root: auto
+
+# The default location to store data.  $temp will expand to
+# whatever pyfarm's data root is plus the application
+# name (agent).  For example on Linux this would expand to
+# /tmp/pyfarm/agent
+agent_data_root: $temp
+
+# The default location where lock files should be stored.  By
+# default these will be stored alone side other data
+# inside the `agent_data_root` value above.
+lock_file_root: $agent_data_root/lock
+
+# Locations of specific lock files
+agent_lock_file: $lock_file_root/agent.pid
+supervisor_lock_file: $lock_file_root/supervisor.pid
+
+# Where user data for the agent is stored.  ~ will be expanded
+# to the current users's home directory.
+agent_user_data: ~/.pyfarm/agent
+
 # The default location where the agent should save logs to.  This
 # includes both logs from processes and the agent log itself.
 agent_logs_root: $agent_data_root/logs
@@ -93,7 +124,6 @@
 master:
 master_api_version: 1
 master_api: http://$master/api/v$master_api_version
->>>>>>> 38cb5cc6
 
 # Controls how often the agent should reannounce itself
 # to the master.  The agent may be in contact with the master
@@ -102,24 +132,6 @@
 # master the agent is still online.
 agent_master_reannounce: 120
 
-<<<<<<< HEAD
-# If True then display unhandled tracebacks via the REST api.  Tracebacks
-# direct from the API is an indication of an unhandled error which you'll
-# normally want to have enabled to potential issues can be debugged.
-agent_http_api_show_tracebacks: True
-
-# Defines the number of seconds between iterations of pyfarm-supervisor's
-# agent status check.
-supervisor_interval: 5
-
-# NOTE: The following values are used by the unittests and should be
-# generally ignored for anything other than development.
-agent_unittest:
-    dns_test_hostname: example.com
-    client_redirect_target: http://example.com
-    client_api_test_url_https: https://httpbin.org
-    client_api_test_url_http: http://httpbin.org
-=======
 # How many seconds the agent should spend attempting to inform
 # the master that it's shutting down.
 agent_shutdown_timeout: 15
@@ -174,5 +186,4 @@
 # configuration values.
 agent_ram: auto
 agent_cpus: auto
-agent_hostname: auto
->>>>>>> 38cb5cc6
+agent_hostname: auto