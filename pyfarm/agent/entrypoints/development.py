--- conflicted
+++ resolved
@@ -32,16 +32,10 @@
 from random import choice, randint, random
 from textwrap import dedent
 
-import psutil
 import requests
 
-<<<<<<< HEAD
-=======
-from pyfarm.core.utility import convert
->>>>>>> 8d3708d1
 from pyfarm.agent.config import config
 from pyfarm.agent.logger import getLogger
-from pyfarm.agent.sysinfo import memory
 from pyfarm.agent.utility import dumps
 from pyfarm.agent.sysinfo import memory
 
@@ -52,10 +46,6 @@
 
 
 def fake_render():
-<<<<<<< HEAD
-=======
-    process = psutil.Process()
->>>>>>> 8d3708d1
     memory_used_at_start = memory.used_ram()
 
     logger.info("sys.argv: %r", sys.argv)
