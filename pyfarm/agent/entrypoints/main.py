# No shebang line, this module is meant to be imported
#
# Copyright 2014 Oliver Palmer
#
# Licensed under the Apache License, Version 2.0 (the "License");
# you may not use this file except in compliance with the License.
# You may obtain a copy of the License at
#
#    http://www.apache.org/licenses/LICENSE-2.0
#
# Unless required by applicable law or agreed to in writing, software
# distributed under the License is distributed on an "AS IS" BASIS,
# WITHOUT WARRANTIES OR CONDITIONS OF ANY KIND, either express or implied.
# See the License for the specific language governing permissions and
# limitations under the License.

"""
Main
----

The main module which constructs the entrypoint for the
``pyfarm-agent`` command line tool.
"""

from __future__ import division

import os
import sys
import time

from json import dumps

from os.path import dirname, isfile, isdir

try:
    from httplib import ACCEPTED, OK, responses
except ImportError:  # pragma: no cover
    from http.client import ACCEPTED, OK, responses

# Platform specific imports.  These should either all fail or
# import without problems so we're grouping them together.
try:
    from grp import getgrgid
    from pwd import getpwuid
    from os import setuid, getuid, setgid, getgid, fork
except ImportError:  # pragma: no cover
    getgrgid = NotImplemented
    getpwuid = NotImplemented
    setuid = NotImplemented
    getuid = NotImplemented
    setgid = NotImplemented
    getgid = NotImplemented
    fork = NotImplemented

import psutil
import requests
import signal
from requests import ConnectionError
from twisted.internet import reactor

from pyfarm.core.enums import OS, WINDOWS, AgentState, INTEGER_TYPES

from pyfarm.agent.logger import getLogger
from pyfarm.agent.config import config
from pyfarm.agent.entrypoints.parser import (
    AgentArgumentParser, ip, port,  uidgid, enum, number, system_identifier)
from pyfarm.agent.entrypoints.utility import (
    start_daemon_posix, get_system_identifier)
from pyfarm.agent.sysinfo import memory, cpu


logger = getLogger("agent.cmd")

config["start"] = time.time()


class AgentEntryPoint(object):
    """Main object for parsing command line options"""
    def __init__(self):
        self.args = None
        self.parser = AgentArgumentParser(
            usage="%(prog)s [status|start|stop]",
            epilog="%(prog)s is a command line client for working with a "
                   "local agent.  You can use it to stop, start, and report "
                   "the general status of a running agent process.")

        # main subparser for start/stop/status/etc
        subparsers = self.parser.add_subparsers(
            help="individual operations %(prog)s can run")
        start = subparsers.add_parser(
            "start", help="starts the agent")
        stop = subparsers.add_parser(
            "stop", help="stops the agent")
        status = subparsers.add_parser(
            "status", help="query the 'running' state of the agent")

        # relate a name and function to each subparser
        start.set_defaults(target_name="start", target_func=self.start)
        stop.set_defaults(target_name="stop", target_func=self.stop)
        status.set_defaults(target_name="status", target_func=self.status)

        # command line flags which configure the agent's network service
        global_network = self.parser.add_argument_group(
            "Agent Network Service",
            description="Main flags which control the network services running "
                        "on the agent.")
        global_network.add_argument(
            "--port", config="agent_api_port", type=port,
            type_kwargs=dict(get_uid=lambda: self.args.uid == 0),
            help="The port number which the agent is either running on or "
                 "will run on when started.  This port is also reported the "
                 "master when an agent starts. [default: %(default)s]")
        global_network.add_argument(
            "--host", config="agent_hostname",
            help="The host to communicate with or hostname to present to the "
                 "master when starting.  Defaults to the fully qualified "
                 "hostname.")
        global_network.add_argument(
            "--agent-api-username", default="agent", config=False,
            help="The username required to access or manipulate the agent "
                 "using REST. [default: %(default)s]")
        global_network.add_argument(
            "--agent-api-password", default="agent", config=False,
            help="The password required to access manipulate the agent "
                 "using REST. [default: %(default)s]")
        global_network.add_argument(
            "--systemid", config="agent_systemid", type=system_identifier,
            help="The system identification value.  This is used to help "
                 "identify the system itself to the master when the agent "
                 "connects. [default: %(default)s]")
        global_network.add_argument(
            "--systemid-cache", config="agent_systemid_cache",
            help="The location to cache the value for --systemid. "
                 "[default: %(default)s]")

        # command line flags for the connecting the master apis
        global_apis = self.parser.add_argument_group(
            "Network Resources",
            description="Resources which the agent will be communicating with.")
        global_apis.add_argument(
            "--master", config="master",
            help="This is a convenience flag which will allow you to set the "
                 "hostname for the master.  By default this value will be "
                 "substituted in --master-api")
        global_apis.add_argument(
            "--master-api", config="master_api",
            help="The location where the master's REST api is located. "
                 "[default: %(default)s]")
        global_apis.add_argument(
            "--master-api-version", config="master_api_version",
            help="Sets the version of the master's REST api the agent should"
                 "use [default: %(default)s]")

        # global command line flags which apply to top level
        # process control
        global_process = self.parser.add_argument_group(
            "Process Control",
            description="These settings apply to the parent process of the "
                        "agent and contribute to allowing the process to run "
                        "as other users or remain isolated in an environment. "
                        "They also assist in maintaining the 'running state' "
                        "via a process id file.")
        global_process.add_argument(
            "--pidfile", config="agent_lock_file",
            help="The file to store the process id in. [default: %(default)s]")
        global_process.add_argument(
            "-n", "--no-daemon", default=False, action="store_true",
            config=False,
            help="If provided then do not run the process in the background.")
        global_process.add_argument(
            "--chdir", config="agent_chdir", type=isdir,
            help="The working directory to change the agent into upon launch")
        global_process.add_argument(
            "--uid", type=uidgid, config=False,
            type_kwargs=dict(get_id=getuid, check_id=getpwuid, set_id=setuid),
            help="The user id to run the agent as.  *This setting is "
                 "ignored on Windows.*")
        global_process.add_argument(
            "--gid", type=uidgid, config=False,
            type_kwargs=dict(get_id=getgid, check_id=getgrgid, set_id=setgid),
            help="The group id to run the agent as.  *This setting is "
                 "ignored on Windows.*")

        # start general group
        start_general_group = start.add_argument_group(
            "General Configuration",
            description="These flags configure parts of the agent related to "
                        "hardware, state, and certain timing and scheduling "
                        "attributes.")
        start_general_group.add_argument(
            "--projects", default=[], nargs="+", config=False,
            help="The project or projects this agent is dedicated to.  By "
                 "default the agent will service any project however specific "
                 "projects may be specified.  For example if you wish this "
                 "agent to service 'Foo Part I' and 'Foo Part II' only just "
                 "specify it as `--projects \"Foo Part I\" \"Foo Part II\"`")
        start_general_group.add_argument(
            "--state", default=AgentState.ONLINE, config=False,
            type=enum, type_kwargs=dict(enum=AgentState),
            help="The current agent state, valid values are "
                 "" + str(list(AgentState)) + ". [default: %(default)s]")
        start_general_group.add_argument(
            "--time-offset", config="agent_time_offset",
            type=int, type_kwargs=dict(min_=0),
            help="If provided then don't talk to the NTP server at all to "
                 "calculate the time offset.  If you know for a fact that this "
                 "host's time is always up to date then setting this to 0 is "
                 "probably a safe bet.")
        start_general_group.add_argument(
            "--ntp-server", config="agent_ntp_server",
            help="The default network time server this agent should query to "
                 "retrieve the real time.  This will be used to help determine "
                 "the agent's clock skew if any.  Setting this value to '' "
                 "will effectively disable this query. [default: %(default)s]")
        start_general_group.add_argument(
            "--ntp-server-version", config="agent_ntp_server_version",
            type=int,
            help="The version of the NTP server in case it's running an older"
                 "or newer version. [default: %(default)s]")
        start_general_group.add_argument(
            "--no-pretty-json", config="agent_pretty_json",
            action="store_false",
            help="If provided do not dump human readable json via the agent's "
                 "REST api")
        start_general_group.add_argument(
            "--shutdown-timeout", config="agent_shutdown_timeout",
            type=int, type_kwargs=dict(min_=0),
            help="How many seconds the agent should spend attempting to inform "
                 "the master that it's shutting down.")
        start_general_group.add_argument(
            "--updates-drop-dir", config="agent_updates_dir",
            help="The directory to drop downloaded updates in. This should be "
            "the same directory pyfarm-supervisor will look for updates in. "
            "[default: %(default)s]")

        # start hardware group
        start_hardware_group = start.add_argument_group(
            "Physical Hardware",
            description="Command line flags which describe the hardware of "
                        "the agent.")
        start_hardware_group.add_argument(
<<<<<<< HEAD
            "--cpus", default=int(cpu.total_cpus()),
            config="agent_cpus", type=int,
=======
            "--cpus", default=cpu.total_cpus(),
            action=partial(SetConfig, key="agent_cpus"),
            type=partial(integer, instance=self, flag="cpus"),
>>>>>>> 9323b7b4
            help="The total amount of cpus installed on the "
                 "system.  Defaults to the number of cpus installed "
                 "on the system.")
        start_hardware_group.add_argument(
<<<<<<< HEAD
            "--ram", default=int(memory.total_ram()),
            config="agent_ram", type=int,
=======
            "--ram", default=memory.total_ram(),
            action=partial(SetConfig, key="agent_ram"),
            type=partial(integer, instance=self, flag="ram"),
>>>>>>> 9323b7b4
            help="The total amount of ram installed on the system in "
                 "megabytes.  Defaults to the amount of ram the "
                 "system has installed.")

        # start interval controls
        start_interval_group = start.add_argument_group(
            "Interval Controls",
            description="Controls which dictate when certain internal "
                        "intervals should occur.")
        start_interval_group.add_argument(
            "--ram-check-interval",
            config="agent_ram_check_interval", type=int,
            help="How often ram resources should be checked for changes. "
                 "The amount of memory currently being consumed on the system "
                 "is checked after certain events occur such as a process but "
                 "this flag specifically controls how often we should check "
                 "when no such events are occurring. [default: %(default)s]")
        start_interval_group.add_argument(
            "--ram-max-report-frequency",
            config="agent_ram_max_report_frequency", type=int,
            help="This is a limiter that prevents the agent from reporting "
                 "memory changes to the master more often than a specific "
                 "time interval.  This is done in order to ensure that when "
                 "100s of events fire in a short period of time cause changes "
                 "in ram usage only one or two will be reported to the "
                 "master. [default: %(default)s]")
        start_interval_group.add_argument(
            "--ram-report-delta", config="agent_ram_report_delta", type=int,
            help="Only report a change in ram if the value has changed "
                 "at least this many megabytes. [default: %(default)s]")
        start_interval_group.add_argument(
            "--master-reannounce", config="agent_master_reannounce", type=int,
            help="Controls how often the agent should reannounce itself "
                 "to the master.  The agent may be in contact with the master "
                 "more often than this however during long period of "
                 "inactivity this is how often the agent will 'inform' the "
                 "master the agent is still online.")

        # start logging options
        logging_group = start.add_argument_group(
            "Logging Options",
            description="Settings which control logging of the agent's parent "
                        "process and/or any subprocess it runs.")
        logging_group.add_argument(
            "--log", config="agent_log",
            help="If provided log all output from the agent to this path.  "
                 "This will append to any existing log data.  [default: "
                 "%(default)s]")
        logging_group.add_argument(
            "--capture-process-output", config="jobtype_capture_process_output",
            action="store_true",
            help="If provided then all log output from each process launched "
                 "by the agent will be sent through agent's loggers.")
        logging_group.add_argument(
            "--task-log-dir", config="agent_task_logs",
            type=isdir, type_kwargs=dict(create=True),
            help="The directory tasks should log to.")

        # network options for the agent when start is called
        start_network = start.add_argument_group(
            "Network Service",
            description="Controls how the agent is seen or interacted with "
                        "by external services such as the master.")
        start_network.add_argument(
            "--ip-remote", type=ip, config=False,
            help="The remote IPv4 address to report.  In situation where the "
                 "agent is behind a firewall this value will typically be "
                 "different.")

        # various options for how the agent will interact with the
        # master server
        start_http_group = start.add_argument_group(
            "HTTP Configuration",
            description="Options for how the agent will interact with the "
                        "master's REST api and how it should run it's own "
                        "REST api.")
        start_http_group.add_argument(
            "--html-templates-reload", config="agent_html_template_reload",
            action="store_true",
            help="If provided then force Jinja2, the html template system, "
                 "to check the file system for changes with every request. "
                 "This flag should not be used in production but is useful "
                 "for development and debugging purposes.")
        start_http_group.add_argument(
            "--static-files", config="agent_static_root", type=isdir,
            help="The default location where the agent's http server should "
                 "find static files to serve.")
        start_http_group.add_argument(
            "--http-retry-delay", config="agent_http_retry_delay", type=number,
            help="If a http request to the master has failed, wait this amount "
                 "of time before trying again")

        jobtype_group = start.add_argument_group("Job Types")
        jobtype_group.add_argument(
            "--jobtype-no-cache", config="jobtype_enable_cache",
            action="store_true",
            help="If provided then do not cache job types, always directly "
                 "retrieve them.  This is beneficial if you're testing the "
                 "agent or a new job type class.")

        # options when stopping the agent
        stop_group = stop.add_argument_group(
            "optional flags",
            description="Flags that control how the agent is stopped")
        stop_group.add_argument(
            "--no-wait", default=False, action="store_true", config=False,
            help="If provided then don't wait on the agent to shut itself "
                 "down.  By default we would want to wait on each task to stop "
                 "so we can catch any errors and then finally wait on the "
                 "agent to shutdown too.  If you're in a hurry or stopping a "
                 "bunch of agents at once then setting this flag will let the "
                 "agent continue to stop itself without waiting for each agent")

    def __call__(self):
        logger.debug("Parsing command line arguments")
        self.args = self.parser.parse_args()

        if not config["master"] and self.args.target_name == "start":
            self.parser.error(
                "--master must be provided (ex. "
                "'pyfarm-agent --master=foobar start')")

        # if we're on windows, produce some warnings about
        # flags which are not supported
        if WINDOWS and self.args.uid:
            logger.warning("--uid is not currently supported on Windows")

        if WINDOWS and self.args.gid:
            logger.warning("--gid is not currently supported on Windows")

        if WINDOWS and self.args.no_daemon:
            logger.warning("--no-daemon is not currently supported on Windows")

        if self.args.target_name == "start":
            # Setup the system identifier
            systemid = get_system_identifier(
                self.args.systemid, config["agent_systemid_cache"])
            config["agent_systemid"] = systemid

            # update configuration with values from the command line
            config_flags = {
                "state": self.args.state,
                "projects": list(set(self.args.projects)),
                "pids": {
                    "parent": os.getpid()}}
            # update configuration with values from the command line

            config.update(config_flags)

        return_code = self.args.target_func()

        # If a specific return code is provided then use it
        # directly in sys.exit
        if isinstance(return_code, INTEGER_TYPES):
            sys.exit(return_code)

    @property
    def agent_api(self):
        return "http://%s:%s/api/v1" % (
            config["agent_hostname"], config["agent_api_port"])

    def start(self):
        url = self.agent_api + "/status"
        try:
            response = requests.get(
                url, headers={"Content-Type": "application/json"})
        except ConnectionError:
            if isfile(config["agent_lock_file"]):
                logger.debug(
                    "Process ID file %s exists", config["agent_lock_file"])

                with open(config["agent_lock_file"], "r") as pidfile:
                    try:
                        pid = int(pidfile.read().strip())
                    except ValueError:
                        logger.warning(
                            "Could not convert pid in %s to an integer.",
                            config["agent_lock_file"])
                    else:
                        try:
                            process = psutil.Process(pid)
                        except psutil.NoSuchProcess:
                            logger.debug(
                                "Process ID in %s is stale.",
                                config["agent_lock_file"])
                            try:
                                os.remove(config["agent_lock_file"])
                            except OSError as e:
                                logger.error(
                                    "Failed to remove PID file %s: %s",
                                    config["agent_lock_file"], e)
                                return 1
                        else:
                            if process.name() == "pyfarm-agent":
                                logger.error(
                                    "Agent is already running, pid %s", pid)
                                return 1
                            else:
                                logger.debug(
                                    "Process %s does not appear to be the "
                                    "agent.", pid)
            else:
                logger.debug(
                    "Process ID file %s does not exist",
                    config["agent_lock_file"])
        else:
            code = "%s %s" % (
                response.status_code, responses[response.status_code])
            pid = response.json()["pids"]["parent"]
            logger.error(
                "Agent at pid %s is already running, got %s from %s.",
                pid, code, url)
            return 1

        logger.info("Starting agent")

        if not isdir(config["agent_task_logs"]):
            logger.debug("Creating %s", config["agent_task_logs"])
            try:
                os.makedirs(config["agent_task_logs"])
            except OSError:
                logger.error("Failed to create %s", config["agent_task_logs"])
                return 1

        # create the directory for log
        if not self.args.no_daemon and not isfile(config["agent_log"]):
            try:
                os.makedirs(dirname(config["agent_log"]))
            except OSError:
                # Not an error because it could be created later on
                logger.warning(
                    "failed to create %s" % dirname(config["agent_log"]))

        # so long as fork could be imported and --no-daemon was not set
        # then setup the log files
        if not self.args.no_daemon and fork is not NotImplemented:
            logger.info("sending log output to %s" % config["agent_log"])
            daemon_start_return_code = start_daemon_posix(
                config["agent_log"], config["agent_chdir"],
                self.args.uid, self.args.gid)

            if isinstance(daemon_start_return_code, INTEGER_TYPES):
                return daemon_start_return_code

        elif not self.args.no_daemon and fork is NotImplemented:
            logger.warning(
                "`fork` is not implemented on %s, starting in "
                "foreground" % OS.title())

        # PID file should not exist now.  Either the last agent instance
        # should have removed it or we should hae above.
        if isfile(config["agent_lock_file"]):
            logger.error("PID file should not exist on disk at this point.")
            return 1

        # Create the directory for the pid file if necessary
        pid_dirname = dirname(config["agent_lock_file"])
        if not isdir(pid_dirname):
            try:
                os.makedirs(pid_dirname)
            except OSError:  # pragma: no cover
                logger.error(
                    "Failed to create parent directory for %s",
                    config["agent_lock_file"])
                return 1
            else:
                logger.debug("Created directory %s", pid_dirname)

        # Write the PID file
        try:
            with open(config["agent_lock_file"], "w") as pid:
                pid.write(str(os.getpid()))
        except OSError as e:
            logger.error(
                "Failed to write PID file %s: %s", config["agent_lock_file"], e)
            return 1
        else:
            logger.debug("Wrote PID to %s", config["agent_lock_file"])

        logger.info("pid: %s" % pid)

        if getuid is not NotImplemented:
            logger.info("uid: %s" % getuid())

        if getgid is not NotImplemented:
            logger.info("gid: %s" % getgid())

        from pyfarm.agent.service import Agent

        # Setup the agent, register stop(), then run the agent
        service = Agent()
        signal.signal(signal.SIGINT, service.sigint_handler)
        service.start()

        reactor.run()

    def stop(self):
        logger.info("Stopping the agent")
        url = self.agent_api + "/stop"

        try:
            # TODO: this NEEDS to be an authenticated request
            response = requests.post(
                url,
                data=dumps({"wait": not self.args.no_wait}),
                headers={"Content-Type": "application/json"})

        except Exception as e:
            logger.error("Failed to contact %s: %s", url, e)
            return 1

        if response.status_code == ACCEPTED:
            logger.info("Agent is stopping")
        elif response.status_code == OK:
            logger.info("Agent has stopped")
        else:
            logger.error(
                "Received code %s when attempting to access %s: %s",
                response.status_code, url, response.text)

    def status(self):
        url = self.agent_api + "/status"
        logger.debug("Checking agent status via api using 'GET %s'", url)
        try:
            response = requests.get(
                url, headers={"Content-Type": "application/json"})

        # REST request failed for some reason, try with the pid file
        except Exception as e:
            logger.debug(str(e))
            logger.warning(
                "Failed to communicate with %s's API.  We can only roughly "
                "determine if agent is offline or online.",
                config["agent_hostname"])

            # TODO: use config for pidfile, --pidfile should be an override
            if not isfile(config["agent_lock_file"]):
                logger.debug(
                    "Process ID file %s does not exist",
                    config["agent_lock_file"])
                logger.info("Agent is offline")
                return 1

            else:
                with open(config["agent_lock_file"], "r") as pidfile:
                    try:
                        pid = int(pidfile.read().strip())
                    except ValueError:
                        logger.error(
                            "Could not convert pid in %s to an integer.",
                            config["agent_lock_file"])
                        return 1

                try:
                    process = psutil.Process(pid)
                except psutil.NoSuchProcess:
                    logger.info("Agent is offline.")
                    return 1
                else:
                    if process.name() == "pyfarm-agent":
                        logger.info("Agent is online.")
                    else:
                        logger.warning(
                            "Process %s does not appear to be the agent", pid)
                        logger.info("Agent is offline.")

            return

        data = response.json()
        pid_parent = data["pids"]["parent"]
        pid_child = data["pids"]["child"]

        # Print some general information about the agent
        logger.info("Agent %(agent_hostname)s is %(state)s" % data)
        logger.info("               Uptime: %(uptime)s seconds" % data)
        logger.info(
            "  Last Master Contact: %(last_master_contact)s seconds" % data)
        logger.info("    Parent Process ID: %(pid_parent)s" % locals())
        logger.info("           Process ID: %(pid_child)s" % locals())
        logger.info("          Database ID: %(id)s" % data)
        logger.info("            System ID: %(agent_systemid)s" % data)
        logger.info(
            "      Child Processes: %(child_processes)s "
            "(+%(grandchild_processes)s grandchildren)" % data)
        logger.info("   Memory Consumption: %(consumed_ram)sMB" % data)


agent = AgentEntryPoint()<|MERGE_RESOLUTION|>--- conflicted
+++ resolved
@@ -239,26 +239,14 @@
             description="Command line flags which describe the hardware of "
                         "the agent.")
         start_hardware_group.add_argument(
-<<<<<<< HEAD
-            "--cpus", default=int(cpu.total_cpus()),
+            "--cpus", default=cpu.total_cpus(),
             config="agent_cpus", type=int,
-=======
-            "--cpus", default=cpu.total_cpus(),
-            action=partial(SetConfig, key="agent_cpus"),
-            type=partial(integer, instance=self, flag="cpus"),
->>>>>>> 9323b7b4
             help="The total amount of cpus installed on the "
                  "system.  Defaults to the number of cpus installed "
                  "on the system.")
         start_hardware_group.add_argument(
-<<<<<<< HEAD
-            "--ram", default=int(memory.total_ram()),
+            "--ram", default=memory.total_ram(),
             config="agent_ram", type=int,
-=======
-            "--ram", default=memory.total_ram(),
-            action=partial(SetConfig, key="agent_ram"),
-            type=partial(integer, instance=self, flag="ram"),
->>>>>>> 9323b7b4
             help="The total amount of ram installed on the system in "
                  "megabytes.  Defaults to the amount of ram the "
                  "system has installed.")
