# No shebang line, this module is meant to be imported
#
# Copyright 2013 Oliver Palmer
#
# Licensed under the Apache License, Version 2.0 (the "License");
# you may not use this file except in compliance with the License.
# You may obtain a copy of the License at
#
#    http://www.apache.org/licenses/LICENSE-2.0
#
# Unless required by applicable law or agreed to in writing, software
# distributed under the License is distributed on an "AS IS" BASIS,
# WITHOUT WARRANTIES OR CONDITIONS OF ANY KIND, either express or implied.
# See the License for the specific language governing permissions and
# limitations under the License.

"""
Manager Service
---------------

Sends and receives information from the master and performs systems level tasks
such as log reading, system information gathering, and management of processes.
"""

import time
from datetime import datetime
from functools import partial
from httplib import (
    responses, OK, CREATED, NOT_FOUND, INTERNAL_SERVER_ERROR)
from os.path import join
from random import random

from ntplib import NTPClient
from twisted.internet import reactor
from twisted.internet.defer import Deferred
from twisted.internet.error import ConnectionRefusedError

from pyfarm.core.enums import AgentState
from pyfarm.core.logger import getLogger
from pyfarm.agent.config import config
from pyfarm.agent.http.api.assign import Assign
from pyfarm.agent.http.api.base import APIRoot, Versions
from pyfarm.agent.http.api.config import Config
from pyfarm.agent.http.api.log import LogQuery
from pyfarm.agent.http.api.tasks import Tasks
from pyfarm.agent.http.core.client import post, http_retry_delay
from pyfarm.agent.http.core.resource import Resource
from pyfarm.agent.http.core.server import Site, StaticPath
from pyfarm.agent.http.log import Logging
from pyfarm.agent.http.system import Index, Configuration
from pyfarm.agent.tasks import ScheduledTaskManager
from pyfarm.agent.sysinfo import memory
from pyfarm.agent.utility import terminate_if_sigint

ntplog = getLogger("agent.ntp")
svclog = getLogger("agent.svc")


class Agent(object):
    """
    Main class associated with getting getting the internals
    of the internals of the agent's operations up and running including
    adding or updating itself with the master, starting the periodic
    task manager, and handling shutdown conditions.
    """
    def __init__(self):
        # so parts of this instance are accessible elsewhere
        assert "agent" not in config
        config["agent"] = self
        self.http = None
        self.shutdown_registered = False
        self.scheduled_tasks = ScheduledTaskManager()
        self.last_free_ram_post = time.time()

    @classmethod
    def agent_api(cls):
        """
        Return the API url for this agent or None if `agent-id` has not
        been set
        """
        try:
            return cls.agents_endpoint() + str(config["agent-id"])
        except KeyError:
            svclog.error(
                "The `agent-id` configuration value has not been set yet")
            return None

    @classmethod
    def agents_endpoint(cls):
        """
        Returns the API endpoint for used for updating or creating
        agents on the master
        """
        return config["master-api"] + "/agents/"

    def system_data(self, requery_timeoffset=False):
        """
        Returns a dictionary of data containing information about the
        agent.  This is the information that is also passed along to
        the master.
        """
        # query the time offset and then cache it since
        # this is typically a blocking operation
        if requery_timeoffset or config["time-offset"] is None:
            ntplog.info(
                "Querying ntp server %r for current time", config["ntp-server"])

            ntp_client = NTPClient()
            try:
                pool_time = ntp_client.request(config["ntp-server"])

            except Exception as e:
                ntplog.warning("Failed to determine network time: %s", e)

            else:
                config["time-offset"] = int(pool_time.tx_time - time.time())

                # format the offset for logging purposes
                utcoffset = datetime.utcfromtimestamp(pool_time.tx_time)
                iso_timestamp = utcoffset.isoformat()
                ntplog.debug(
                    "network time: %s (local offset: %r)",
                    iso_timestamp, config["time-offset"])

                if config["time-offset"] != 0:
                    ntplog.warning(
                        "Agent is %r second(s) off from ntp server at %r",
                        config["time-offset"], config["ntp-server"])

        data = {
            "systemid": config["systemid"],
            "hostname": config["hostname"],
            "ram": int(config["ram"]),
            "cpus": config["cpus"],
            "port": config["port"],
            "free_ram": int(memory.ram_free()),
            "time_offset": config["time-offset"] or 0,
            "state": config["state"]}

        if "remote-ip" in config:
            data.update(remote_ip=config["remote-ip"])

        if "projects" in config:
           data.update(projects=config["projects"])

        return data

    def build_http_resource(self):
        svclog.debug("Building HTTP Service")
        root = Resource()

        # static endpoints to redirect resources
        # to the right objects
        root.putChild(
            "favicon.ico",
            StaticPath(join(config["static-files"], "favicon.ico"),
                       defaultType="image/x-icon"))
        root.putChild(
            "static",
            StaticPath(config["static-files"]))

        # external endpoints
        root.putChild("", Index())
        root.putChild("configuration", Configuration())
        root.putChild("logging", Logging())

        # TODO: renable these once they are working again
        # resource.putChild("assign", Assign(config))
        # resource.putChild("processes", Processes(config))
        # resource.putChild("shutdown", Shutdown(config))

        # api endpoints
        api = root.putChild("api", APIRoot())
        api.putChild("versions", Versions())
        v1 = api.putChild("v1", APIRoot())
        v1.putChild("assign", Assign())
        v1.putChild("tasks", Tasks())
        v1.putChild("config", Config())
        v1.putChild("logging", LogQuery())

        return root

    def run(self, shutdown_events=True, http_server=True):
        """
        Internal code which starts the agent, registers it with the master,
        and performs the other steps necessary to get things running.

        :param bool shutdown_events:
            If True register all shutdown events so certain actions, such as
            information the master we're going offline, can take place.

        :param bool http_server:
            If True then construct and serve the externally facing http
            server.
        """
        # setup the internal http server so external entities can
        # interact with the service.
        if http_server:
            http_resource = self.build_http_resource()
            self.http = Site(http_resource)
            reactor.listenTCP(config["port"], self.http)

        # get ready to 'publish' the agent
        config.register_callback(
            "agent-id",
            partial(
                self.callback_agent_id_set, shutdown_events=shutdown_events))
        config.register_callback("free_ram", self.callback_free_ram_changed)
        config.register_callback("cpus", self.callback_cpu_count_changed)
        return self.post_agent_to_master()

    def shutdown_task_manager(self):
        """
        This method is called before the reactor shuts and stops
        any running tasks.
        """
        svclog.info("Stopping tasks")
        self.scheduled_tasks.stop()
        # TODO: stop tasks

    def shutdown_post_update(self):
        """
        This method is called before the reactor shuts down and lets the
        master know that the agent's state is now ``offline``
        """
        svclog.info("Agent is shutting down")

        # This deferred is fired when we've either been successful
        # or failed to letting the master know we're shutting
        # down.  It is the last object to fire so if you have to do
        # other things, like stop the process, that should happen before
        # the callback for this one is run.
        finished = Deferred()

        def post_update(run=True):
            def perform():
                return post(
                    self.agent_api(),
                    data={
                        "state": AgentState.OFFLINE,
                        "free_ram": int(memory.ram_free())},
                    callback=results_from_post,
                    errback=error_while_posting)

            return perform() if run else perform

        def results_from_post(response):
            if response.code == NOT_FOUND:
                svclog.warning(
                    "Agent %r no longer exists, cannot update state",
                    config["agent-id"])
                finished.callback(NOT_FOUND)

            elif response.code == OK:
                svclog.info(
                    "Agent %r has shutdown successfully", config["agent-id"])
                finished.callback(OK)

            elif response.code >= INTERNAL_SERVER_ERROR:
                delay = random() + random()
                svclog.warning(
                    "State update failed due to server error: %s.  "
                    "Retrying in %s seconds",
                    response.data(), delay)
                terminate_if_sigint()
                reactor.callLater(delay, response.request.retry)

            else:
                delay = random() + random()
                svclog.warning(
                    "State update failed due to unhandled error: %s.  "
                    "Retrying in %s seconds",
                    response.data(), delay)
                terminate_if_sigint()
                reactor.callLater(delay, response.request.retry)

        def error_while_posting(failure):
            delay = http_retry_delay()
            svclog.warning(
                "State update failed due to unhandled error: %s.  "
                "Retrying in %s seconds",
                failure, delay)
            terminate_if_sigint()
            reactor.callLater(delay, post_update(run=False))

        # Post our current state to the master.  We're only posting ram_free
        # and state here because all other fields would be updated the next
        # time the agent starts up.  ram_free would be too but having it
        # here is beneficial in cases where the agent terminated abnormally.
        post_update()
        return finished

    def errback_post_agent_to_master(self, failure):
        """
        Called when there's a failure trying to post the agent to the
        master.  This is often because of some lower level issues,
        such as network issue, but it may be recoverable so we retry the
        request.
        """
        delay = http_retry_delay()

        if failure.type is ConnectionRefusedError:
            svclog.error(
                "Failed to POST agent to master, the connection was refused. "
                "Retrying in %s seconds", delay)
        else:
            svclog.error(
                "Unhandled error when trying to POST the agent to the master. "
                "The error was %s.  Retrying in %s seconds.", failure, delay)

        return reactor.callLater(
            http_retry_delay(), self.post_agent_to_master)

    def callback_post_agent_to_master(self, response):
        """
        Called when we get a response after POSTing the agent to the
        master.
        """
        # Master might be down or some other internal problem
        # that might eventually be fixed.  Retry the request.
        if response.code >= 500:
            delay = http_retry_delay()
            svclog.warning(
                "Failed to post to master due to a server side error "
                "error %s, retrying in %s seconds", response.code, delay)
            reactor.callLater(delay, self.post_agent_to_master)

        # Master is up but is rejecting our request because there's something
        # wrong with it.  Do not retry the request.
        elif response.code >= 400:
            svclog.error(
                "%s accepted our POST request but responded with code %s "
                "which is a client side error.  The message the server "
                "responded with was %r.  Sorry, but we cannot retry this "
                "request as it's an issue with the agent's request.",
                self.agents_endpoint(), response.code, response.data())

        else:
            data = response.json()
            config["agent-id"] = data["id"]

<<<<<<< HEAD
            if response.code == OK:
                svclog.info(
                    "POST to %s was successful. Agent %s was updated.",
                    self.agents_endpoint(), config["agent-id"])

            elif response.code == CREATED:
                svclog.info(
                    "POST to %s was successful.  A new agent "
                    "with an id of %s was created.",
                    self.agents_endpoint(), config["agent-id"])
=======
        elif config >= BAD_REQUEST:
            svclog.warning(
                "Something was either wrong with our request or the "
                "server cannot handle it at this time: %s.  Retrying in "
                "%s seconds.", response.data(), delay)
            terminate_if_sigint()
            reactor.callLater(delay, lambda: response.request.retry())

        # Retry anyway otherwise we could end up with the agent doing
        # nothing.
        else:
            svclog.error(
                "Unhandled case while attempting to find registered "
                "agent: %s (code: %s).  Retrying in %s seconds.",
                response.data(), response.code, delay)
            terminate_if_sigint()
            reactor.callLater(delay, lambda: response.request.retry())
>>>>>>> 6605605c

    def post_agent_to_master(self):
        """
        Runs the POST request to contact the master.  Running this method
        multiple times should be considered safe but is generally something
        that should be avoided.
        """
<<<<<<< HEAD
        return post(
            self.agents_endpoint(),
            callback=self.callback_post_agent_to_master,
            errback=self.errback_post_agent_to_master,
            data=self.system_data())
=======
        delay = http_retry_delay()
        if failure.type is ConnectionRefusedError:
            agents_api = "%(master-api)s/agents/" % config
            svclog.warning(
                "Connection refused to %s: %s. Retrying in %s seconds.",
                agents_api, failure, delay)

        else:
            # TODO: need a better way of making these errors visible
            svclog.critical(
                "Unhandled exception: %s.  Retrying in %s seconds.",
                failure, delay)
            svclog.exception(failure)

        terminate_if_sigint()
        reactor.callLater(delay, self.start_search_for_agent(run=False))
>>>>>>> 6605605c

    def callback_post_free_ram(self, response):
        """
        Called when we get a response back from the master
        after POSTing a change for ``free_ram``
        """
        self.last_free_ram_post = time.time()
        if response.code == OK:
            svclog.info(
                "POST %s {'free_ram': %d}` succeeded",
                self.agent_api(), response.json()["free_ram"])

        # Because this happens with a fairly high frequency we don't
        # retry failed requests because we'll be running `post_free_ram`
        # soon again anyway
        else:
            svclog.warning(
                "Failed to post `free_ram` to %s: %s %s - %s",
                self.agent_api(), response.code, responses[response.code],
                response.json())

    def errback_post_free_ram(self, failure):
        """
        Error handler which is called if we fail to post a ram
        update to the master for some reason
        """
        svclog.error(
            "Failed to post update to `free_ram` to the master: %s", failure)

    def post_free_ram(self):
        """
        Posts the current nu
        """
        since_last_update = time.time() - self.last_free_ram_post
        left_till_update = config["ram-max-report-interval"] - since_last_update

        if left_till_update > 0:
            svclog.debug(
                "Skipping POST for `free_ram` change, %.2f seconds left "
                "in current interval.", left_till_update)
            deferred = Deferred()
            deferred.callback("delay")
            return deferred
        else:
            return post(self.agent_api(),
                data={"free_ram": config["free_ram"]},
                callback=self.callback_post_free_ram,
                errback=self.errback_post_free_ram)

    def callback_free_ram_changed(self, change_type, key, new_value, old_value):
        """
        Callback used to decide and act on changes to the
        ``config['ram']`` value.
        """
        if change_type == config.MODIFIED:
            if abs(new_value - old_value) < config["ram-report-delta"]:
                svclog.debug("Not enough change in free_ram to report")
            else:
                self.post_free_ram()

    def errback_post_cpu_count_change(self, failure):
        """
        Error handler which is called if we fail to post a cpu count update
        to an existing agent for some reason.
        """
        delay = http_retry_delay()
        svclog.warning(
            "There was error updating an existing agent: %s.  Retrying "
            "in %r seconds", failure, delay)
        terminate_if_sigint()
        reactor.callLater(delay, self.post_cpu_count(run=False))

    def callback_post_cpu_count_change(self, response):
        """
        Called when we received a response from the master after
        """
        if response.code == OK:
            svclog.info("CPU count change POSTed to %s", self.agent_api())
        else:
            delay = http_retry_delay()
            svclog.warning(
                "We expected to receive an OK response code but instead"
                "we got %s.  Retrying in %s.", responses[response.code], delay)
            terminate_if_sigint()
            reactor.callLater(delay, self.post_cpu_count(run=False))

    def post_cpu_count(self, run=True):
        """POSTs CPU count changes to the master"""
        def run_post():
            return post(self.agent_api(),
                data={"cpus": config["cpus"]},
                callback=self.callback_post_cpu_count_change,
                errback=self.errback_post_cpu_count_change)
        return run_post() if run else run_post

    def callback_cpu_count_changed(
            self, change_type, key, new_value, old_value):
        """
        Callback used to decide and act on changes to the
        ``config['cpus']`` value.
        """
        if change_type == config.MODIFIED and new_value != old_value:
            svclog.debug(
                "CPU count has been changed from %s to %s",
                old_value, new_value)
            self.post_cpu_count()

    def callback_agent_id_set(
            self, change_type, key, new_value, old_value, shutdown_events=True):
        """
        When `agent-id` is created we need to:

            * Register a shutdown event so that when the agent is told to
              shutdown it will notify the master of a state change.
            * Star the scheduled task manager
        """
        if key == "agent-id" and change_type == config.CREATED \
                and not self.shutdown_registered:
            if shutdown_events:
                reactor.addSystemEventTrigger(
                    "before", "shutdown", self.shutdown_task_manager)
                reactor.addSystemEventTrigger(
                    "before", "shutdown", self.shutdown_post_update)
                self.shutdown_registered = True

            # set the initial free_ram
            config["free_ram"] = int(memory.ram_free())

            svclog.debug(
                "`%s` was %s, adding system event trigger for shutdown",
                key, change_type)
            self.scheduled_tasks.start()<|MERGE_RESOLUTION|>--- conflicted
+++ resolved
@@ -26,13 +26,13 @@
 from datetime import datetime
 from functools import partial
 from httplib import (
-    responses, OK, CREATED, NOT_FOUND, INTERNAL_SERVER_ERROR)
+    responses, BAD_REQUEST, OK, CREATED, NOT_FOUND, INTERNAL_SERVER_ERROR)
 from os.path import join
 from random import random
 
 from ntplib import NTPClient
 from twisted.internet import reactor
-from twisted.internet.defer import Deferred
+from twisted.internet.defer import Deferred, DeferredList
 from twisted.internet.error import ConnectionRefusedError
 
 from pyfarm.core.enums import AgentState
@@ -43,14 +43,13 @@
 from pyfarm.agent.http.api.config import Config
 from pyfarm.agent.http.api.log import LogQuery
 from pyfarm.agent.http.api.tasks import Tasks
-from pyfarm.agent.http.core.client import post, http_retry_delay
+from pyfarm.agent.http.core.client import post, get, http_retry_delay
 from pyfarm.agent.http.core.resource import Resource
 from pyfarm.agent.http.core.server import Site, StaticPath
 from pyfarm.agent.http.log import Logging
 from pyfarm.agent.http.system import Index, Configuration
 from pyfarm.agent.tasks import ScheduledTaskManager
 from pyfarm.agent.sysinfo import memory
-from pyfarm.agent.utility import terminate_if_sigint
 
 ntplog = getLogger("agent.ntp")
 svclog = getLogger("agent.svc")
@@ -72,6 +71,12 @@
         self.scheduled_tasks = ScheduledTaskManager()
         self.last_free_ram_post = time.time()
 
+        # Some 'success' callbacks that get hit whenever
+        # certain events happen.  We don't use these much
+        # internally but they are/can be used externally when
+        # a method returns a DeferredList
+        self.agent_created = Deferred()
+
     @classmethod
     def agent_api(cls):
         """
@@ -79,19 +84,11 @@
         been set
         """
         try:
-            return cls.agents_endpoint() + str(config["agent-id"])
+            return "%(master-api)s/agents/%(agent-id)s" % config
         except KeyError:
             svclog.error(
                 "The `agent-id` configuration value has not been set yet")
             return None
-
-    @classmethod
-    def agents_endpoint(cls):
-        """
-        Returns the API endpoint for used for updating or creating
-        agents on the master
-        """
-        return config["master-api"] + "/agents/"
 
     def system_data(self, requery_timeoffset=False):
         """
@@ -128,8 +125,9 @@
                         config["time-offset"], config["ntp-server"])
 
         data = {
-            "systemid": config["systemid"],
             "hostname": config["hostname"],
+            "ip": config["ip"],
+            "use_address": config["use-address"],
             "ram": int(config["ram"]),
             "cpus": config["cpus"],
             "port": config["port"],
@@ -207,7 +205,7 @@
                 self.callback_agent_id_set, shutdown_events=shutdown_events))
         config.register_callback("free_ram", self.callback_free_ram_changed)
         config.register_callback("cpus", self.callback_cpu_count_changed)
-        return self.post_agent_to_master()
+        return self.start_search_for_agent()
 
     def shutdown_task_manager(self):
         """
@@ -262,7 +260,6 @@
                     "State update failed due to server error: %s.  "
                     "Retrying in %s seconds",
                     response.data(), delay)
-                terminate_if_sigint()
                 reactor.callLater(delay, response.request.retry)
 
             else:
@@ -271,7 +268,6 @@
                     "State update failed due to unhandled error: %s.  "
                     "Retrying in %s seconds",
                     response.data(), delay)
-                terminate_if_sigint()
                 reactor.callLater(delay, response.request.retry)
 
         def error_while_posting(failure):
@@ -280,7 +276,6 @@
                 "State update failed due to unhandled error: %s.  "
                 "Retrying in %s seconds",
                 failure, delay)
-            terminate_if_sigint()
             reactor.callLater(delay, post_update(run=False))
 
         # Post our current state to the master.  We're only posting ram_free
@@ -290,67 +285,168 @@
         post_update()
         return finished
 
-    def errback_post_agent_to_master(self, failure):
-        """
-        Called when there's a failure trying to post the agent to the
-        master.  This is often because of some lower level issues,
-        such as network issue, but it may be recoverable so we retry the
-        request.
-        """
-        delay = http_retry_delay()
-
-        if failure.type is ConnectionRefusedError:
-            svclog.error(
-                "Failed to POST agent to master, the connection was refused. "
-                "Retrying in %s seconds", delay)
-        else:
-            svclog.error(
-                "Unhandled error when trying to POST the agent to the master. "
-                "The error was %s.  Retrying in %s seconds.", failure, delay)
-
-        return reactor.callLater(
-            http_retry_delay(), self.post_agent_to_master)
-
-    def callback_post_agent_to_master(self, response):
-        """
-        Called when we get a response after POSTing the agent to the
-        master.
-        """
-        # Master might be down or some other internal problem
-        # that might eventually be fixed.  Retry the request.
-        if response.code >= 500:
+    def start_search_for_agent(self, run=True):
+        """
+        Produces a callable object which will initiate the process
+        necessary to search for this agent.  This is a method on the class
+        itself so we can repeat the search from any location.
+        """
+        def search():
+            system_data = self.system_data()
+            return get(
+                "%(master-api)s/agents/" % config,
+                callback=self.callback_search_for_agent,
+                errback=self.errback_search_for_agent,
+                params={
+                    "hostname": system_data["hostname"],
+                    "ip": system_data["ip"]})
+
+        if run:
+            # Returns a DeferredList because we have to wait
+            # for the search to complete which will then fire
+            # the deferred object on self.agent_created.  This
+            # ensures that any callbacks attached to this return
+            # value won't do anything until we're finished search
+            # for the agent in the database.
+            return DeferredList([search(), self.agent_created])
+        else:
+            return search
+
+    def create_agent(self, run=True):
+        """Creates a new agent on the master"""
+        def create():
+            svclog.info("Registering this agent with the master")
+            return post(
+                "%(master-api)s/agents/" % config,
+                callback=self.callback_agent_created,
+                errback=self.errback_agent_created,
+                data=self.system_data())
+
+        return create() if run else create
+
+    def callback_agent_created(self, response):
+        """
+        Callback run when we're able to create the agent on the master.  This
+        method will retry the original request of the
+        """
+        if response.code == CREATED:
+            data = response.json()
+            config["agent-id"] = data["id"]
+            svclog.info("Agent is now online (created on master)")
+            self.agent_created.callback(CREATED)
+        else:
             delay = http_retry_delay()
             svclog.warning(
-                "Failed to post to master due to a server side error "
-                "error %s, retrying in %s seconds", response.code, delay)
-            reactor.callLater(delay, self.post_agent_to_master)
-
-        # Master is up but is rejecting our request because there's something
-        # wrong with it.  Do not retry the request.
-        elif response.code >= 400:
-            svclog.error(
-                "%s accepted our POST request but responded with code %s "
-                "which is a client side error.  The message the server "
-                "responded with was %r.  Sorry, but we cannot retry this "
-                "request as it's an issue with the agent's request.",
-                self.agents_endpoint(), response.code, response.data())
-
-        else:
-            data = response.json()
-            config["agent-id"] = data["id"]
-
-<<<<<<< HEAD
-            if response.code == OK:
-                svclog.info(
-                    "POST to %s was successful. Agent %s was updated.",
-                    self.agents_endpoint(), config["agent-id"])
-
-            elif response.code == CREATED:
-                svclog.info(
-                    "POST to %s was successful.  A new agent "
-                    "with an id of %s was created.",
-                    self.agents_endpoint(), config["agent-id"])
-=======
+                "We expected to receive an CREATED response code but instead"
+                "we got %s. Retrying in %s seconds.",
+                responses[response.code], delay)
+            reactor.callLater(delay, self.create_agent(run=False))
+
+    def errback_agent_created(self, failure):
+        """
+        Error handler run whenever an error is raised while trying
+        to create the agent on the master.  The failed request will be
+        retried.
+        """
+        delay = http_retry_delay()
+        svclog.warning(
+            "There was a problem creating the agent: %s.  Retrying "
+            "in %r seconds.", failure, delay)
+        reactor.callLater(delay, self.create_agent(run=False))
+
+    def post_to_existing_agent(self, run=True):
+        """
+        Either executes the code necessary to post system data to
+        an existing agent or returns a callable to do so.
+        """
+        def run_post():
+            return post(self.agent_api(),
+                data=self.system_data(),
+                callback=self.callback_post_existing_agent,
+                errback=self.errback_post_existing_agent)
+        return run_post() if run else run_post
+
+    def callback_post_existing_agent(self, response):
+        """
+        Called when we got a response back while trying to post updated
+        information to an existing agent.  This should happen as a result
+        of other callbacks being run at startup.
+        """
+        if response.code == OK:
+            svclog.info("Agent is now online (updated on master)")
+            self.agent_created.callback(OK)
+        else:
+            delay = http_retry_delay()
+            svclog.warning(
+                "We expected to receive an OK response code but instead"
+                "we got %s.  Retrying in %s.", responses[response.code], delay)
+            reactor.callLater(delay, self.post_to_existing_agent(run=False))
+
+    def errback_post_existing_agent(self, failure):
+        """
+        Error handler which is called if we fail to post an update
+        to an existing agent for some reason.
+        """
+        delay = http_retry_delay()
+        svclog.warning(
+            "There was error updating an existing agent: %s.  Retrying "
+            "in %r seconds", failure, delay)
+        reactor.callLater(delay, self.post_to_existing_agent(run=False))
+
+    def callback_search_for_agent(self, response):
+        """
+        Callback that gets called whenever we search for the agent.  This
+        search occurs at startup and after this callback finishes we
+        we'll either post updates to an existing agent or
+        """
+        delay = http_retry_delay()
+
+        if response.code == OK:
+            system_data = self.system_data()
+            agents_found = response.json()
+
+            if agents_found:
+                svclog.debug(
+                    "This agent may already be registered with the master")
+
+                # see if there's an agent which is the exact same as
+                # this agent
+                similar_agents = []
+                if isinstance(agents_found, list):
+                    for agent in agents_found:
+                        match_ip = \
+                            agent["ip"] == system_data["ip"]
+                        match_hostname = \
+                            agent["hostname"] == system_data["hostname"]
+                        match_port = agent["port"] == config["port"]
+
+                        # this agent matches exactly, setup the configuration
+                        if match_ip and match_hostname and match_port:
+                            svclog.info(
+                                "This agent is registered with the master, its "
+                                "id is %r.", agent["id"])
+                            config["agent-id"] = agent["id"]
+
+                            # now that we've found the agent,
+                            # post out date to the master
+                            self.post_to_existing_agent()
+                            break
+
+                        # close but it's the wrong port
+                        elif match_ip and match_hostname:
+                            similar_agents.append(agent)
+
+                    else:
+                        if similar_agents:
+                            svclog.info(
+                                "There are similar agents registered with the "
+                                "master but this agent is not.")
+                            self.create_agent()
+            else:
+                svclog.debug(
+                    "This agent is not currently registered with the master.")
+                self.create_agent()
+
         elif config >= BAD_REQUEST:
             svclog.warning(
                 "Something was either wrong with our request or the "
@@ -368,21 +464,12 @@
                 response.data(), response.code, delay)
             terminate_if_sigint()
             reactor.callLater(delay, lambda: response.request.retry())
->>>>>>> 6605605c
-
-    def post_agent_to_master(self):
-        """
-        Runs the POST request to contact the master.  Running this method
-        multiple times should be considered safe but is generally something
-        that should be avoided.
-        """
-<<<<<<< HEAD
-        return post(
-            self.agents_endpoint(),
-            callback=self.callback_post_agent_to_master,
-            errback=self.errback_post_agent_to_master,
-            data=self.system_data())
-=======
+
+    def errback_search_for_agent(self, failure):
+        """
+        Callback that gets called when we fail to search for the agent
+        due to an exception (not a response code).
+        """
         delay = http_retry_delay()
         if failure.type is ConnectionRefusedError:
             agents_api = "%(master-api)s/agents/" % config
@@ -399,7 +486,6 @@
 
         terminate_if_sigint()
         reactor.callLater(delay, self.start_search_for_agent(run=False))
->>>>>>> 6605605c
 
     def callback_post_free_ram(self, response):
         """
@@ -469,7 +555,6 @@
         svclog.warning(
             "There was error updating an existing agent: %s.  Retrying "
             "in %r seconds", failure, delay)
-        terminate_if_sigint()
         reactor.callLater(delay, self.post_cpu_count(run=False))
 
     def callback_post_cpu_count_change(self, response):
@@ -483,7 +568,6 @@
             svclog.warning(
                 "We expected to receive an OK response code but instead"
                 "we got %s.  Retrying in %s.", responses[response.code], delay)
-            terminate_if_sigint()
             reactor.callLater(delay, self.post_cpu_count(run=False))
 
     def post_cpu_count(self, run=True):
