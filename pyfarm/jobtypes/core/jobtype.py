# No shebang line, this module is meant to be imported
#
# Copyright 2013 Oliver Palmer
#
# Licensed under the Apache License, Version 2.0 (the "License");
# you may not use this file except in compliance with the License.
# You may obtain a copy of the License at
#
#    http://www.apache.org/licenses/LICENSE-2.0
#
# Unless required by applicable law or agreed to in writing, software
# distributed under the License is distributed on an "AS IS" BASIS,
# WITHOUT WARRANTIES OR CONDITIONS OF ANY KIND, either express or implied.
# See the License for the specific language governing permissions and
# limitations under the License.

import imp
import json
import os
import tempfile
import sys
from datetime import datetime
from string import Template
from os.path import join, dirname, isfile, basename
from functools import partial

try:
    from httplib import OK, INTERNAL_SERVER_ERROR
except ImportError:  # pragma: no cover
    from http.client import OK, INTERNAL_SERVER_ERROR

try:
    import pwd
    import grp
except ImportError:  # pragma: no cover
    pwd = NotImplemented
    grp = NotImplemented

from twisted.internet import threads, reactor
from twisted.internet.defer import Deferred
from twisted.internet.error import ProcessDone, ProcessTerminated
from twisted.python.failure import Failure
from voluptuous import Schema, Required, Optional

from pyfarm.core.config import read_env, read_env_bool
from pyfarm.core.enums import WINDOWS, INTEGER_TYPES, STRING_TYPES, WorkState
from pyfarm.core.utility import ImmutableDict
from pyfarm.agent.config import config
from pyfarm.agent.http.core.client import get, post, http_retry_delay
<<<<<<< HEAD
from pyfarm.agent.sysinfo import memory, user, system
from pyfarm.agent.utility import (
    STRINGS, WHOLE_NUMBERS, TASKS_SCHEMA, JOBTYPE_SCHEMA, uuid)
from pyfarm.jobtypes.core.log import STDERR, STDOUT, LoggingThread
=======
from pyfarm.agent.logger import getLogger
from pyfarm.agent.sysinfo.user import is_administrator
from pyfarm.agent.utility import UnicodeCSVWriter, uuid
>>>>>>> da4fa5a7
from pyfarm.jobtypes.core.process import (
    ProcessProtocol, ProcessInputs, ReplaceEnvironment)

logcache = getLogger("jobtypes.cache")
logger = getLogger("jobtypes.core")
process_stdout = getLogger("jobtypes.process.stdout")
process_stderr = getLogger("jobtypes.process.stderr")

# Construct the base environment that all job types will use.  We do this
# once per process so a job type can't modify the running environment
# on purpose or by accident.
# TODO: file based configuration
DEFAULT_ENVIRONMENT = os.environ.copy()
assert isinstance(DEFAULT_ENVIRONMENT, dict)

# TODO: file based configuration
DEFAULT_CACHE_DIRECTORY = read_env(
    "PYFARM_JOBTYPE_CACHE_DIRECTORY", join(".pyfarm_agen", ".jobtypes"))


class JobType(object):
    """
    Base class for all other job types.  This class is intended
    to abstract away many of the asynchronous necessary to run
    a job type on an agent.

    :attribute dict assignment:
        This attribute is a dictionary the keys "job", "jobtype" and "tasks".
        self.assignment["job"] is itself a dict with keys "id", "title",
        "data", "environ" and "by".  The most important of those is usually
        "data", which is the dict specified when submitting the job and
        contains jobtype specific data. self.assignment["tasks"] is a list of
        dicts representing the tasks in the current assignment.  Each of
        these dicts has the keys "id" and "frame".  The
        list is ordered by frame number.

    :attribute bool ignore_uid_gid_mapping_errors:
        If True, then ignore any errors produced by :meth:`usrgrp_to_uidgid`
        and return ``(None, None`)` instead.  If this value is False
        the original exception will be raised instead and report as
        an error which can prevent a task from running.

    :attribute cache:
        Stores the cached job types

    :attribute process_protocol:
        The protocol object used to communicate between the process
        and the job type.

    :attribute list success_codes:
        A list of exit codes which indicate the process has terminated
        successfully.  This list does not have to be used but is the
        defacto attribute we just inside of :meth:`` to determine success.
    """
    ASSIGNMENT_SCHEMA = Schema({
        Required("job"): Schema({
            Required("id"): WHOLE_NUMBERS,
            Optional("title"): STRINGS,
            Optional("data"): dict}),
        Required("jobtype"): JOBTYPE_SCHEMA,
        Optional("tasks"): TASKS_SCHEMA})

    # TODO: command line flags, file based configuration
    expand_path_vars = read_env_bool(
        "PYFARM_JOBTYPE_DEFAULT_EXPANDVARS", True)
    ignore_uid_gid_mapping_errors = read_env_bool(
        "PYFARM_JOBTYPE_DEFAULT_IGNORE_UIDGID_MAPPING_ERRORS", False)
    process_protocol = ProcessProtocol
    success_codes = (0, )
    logging = {}
    cache = {}

    def __init__(self, assignment):

        # JobType objects in the future may or may not have explicit tasks
        # associated with when them.  The format of tasks could also change
        # since it's an internal representation so to guard against these
        # changes we just use a simple uuid to represent ourselves in the
        # config dictionary.
        self._uuid = uuid()
        config["jobtypes"][self._uuid] = self

        self.protocols = {}
        self.failed_processes = []
        self.finished_tasks = []
        self.failed_tasks = []
        self.stdout_line_fragments = []
        self.assignment = ImmutableDict(self.ASSIGNMENT_SCHEMA(assignment))

        # JobType objects in the future may or may not have explicit tasks
        # associated with when them.  The format of tasks could also change
        # since it's an internal representation so to guard against these
        # changes we just use a simple uuid to represent ourselves in the
        # config dictionary.
        self._uuid = uuid()
        config["jobtypes"][self._uuid] = self

        # NOTE: Don't call this logging statement before the above, we need
        # self.assignment
        logger.debug("Instanced %r", self)

    def node(self):
        """
        Returns live information about this host, the operating system,
        hardware, and several other pieces of global data which is useful
        inside of the job type.  Currently data from this method includes:

            * **master_api** - The base url the agent is using to
              communicate with the master.
            * **hostname** - The hostname as reported to the master.
            * **systemid** - The unique identifier used to identify.
              this agent to the master.
            * **id** - The database id of the agent as given to us by
              the master on startup of the agent.
            * **cpus** - The number of CPUs reported to the master
            * **ram** - The amount of ram reported to the master.
            * **total_ram** - The amount of ram, in megabytes,
              that's installed on the system regardless of what
              was reported to the master.
            * **free_ram** - How much ram, in megabytes, is free
              for the entire system.
            * **consumed_ram** - How much ram, in megabytes, is
              being consumed by the agent and any processes it has
              launched.
            * **admin** - Set to True if the current user is an
              administrator or 'root'.
            * **user** - The username of the current user.
            * **case_sensitive_files** - True if the file system is
              case sensitive.
            * **case_sensitive_env** - True if environment variables
              are case sensitive.
            * **machine_architecture** - The architecture of the machine
              the agent is running on.  This will return 32 or 64.
            * **operating_system** - The operating system the agent
              is executing on.  This value will be 'linux', 'mac' or
              'windows'.  In rare circumstances this could also
              be 'other'.

        :raises KeyError:
            Raised if one or more keys are not present in
            the global configuration object.

            This should rarely if ever be a problem under normal
            circumstances.  The exception to this rule is in
            unittests or standalone libraries with the global
            config object may not be populated.
        """
        try:
            machine_architecture = system.machine_architecture()
        except NotImplementedError:
            logger.warning(
                "Failed to determine machine architecture.  This is a "
                "bug, please report it.")
            raise

        return {
            "master_api": config["master-api"],
            "hostname": config["hostname"],
            "systemid": config["systemid"],
            "id": config["id"],
            "cpus": config["cpus"],
            "ram": config["ram"],
            "total_ram": int(memory.total_ram()),
            "free_ram": int(memory.ram_free()),
            "consumed_ram": int(memory.total_consumption()),
            "admin": user.is_administrator(),
            "user": user.username(),
            "case_sensitive_files": system.filesystem_is_case_sensitive(),
            "case_sensitive_env": system.environment_is_case_sensitive(),
            "machine_architecture": machine_architecture,
            "operating_system": system.operating_system()}

    def __repr__(self):
        return "JobType(job=%r, tasks=%r, jobtype=%r, version=%r, title=%r)" % (
            self.assignment["job"]["id"],
            tuple(task["id"] for task in self.assignment["tasks"]),
            str(self.assignment["jobtype"]["name"]),
            self.assignment["jobtype"]["version"],
            str(self.assignment["job"]["title"]))

    def _log_in_thread(self, protocol, stream_type, data):
        """
        Internal implementation called several methods including
        :meth:`_received_stdout`, :meth:`_received_stderr`,
        :meth:`_process_started` and others.

        This method takes the incoming protocol object and retrieves the thread
        which is handling logging for a given process.  Each message will then
        be queued and written to disk at the next opportunity.
        """
        self.logging[protocol.id].put(stream_type, data)

    def _get_uidgid(self, value, value_name, func_name, module, module_name):
        """
        Internal function which handles both user name and group conversion.
        """
        # This platform does not implement the module
        if module is NotImplemented:
            logger.warning(
                "This platform does not implement the %r module, skipping "
                "%s()", module_name, func_name)

        # Convert a user/group string to an integer
        elif isinstance(value, STRING_TYPES):
            try:
                if module_name == "pwd":
                    return pwd.getpwnam(value).pw_uid
                elif module_name == "grp":
                    return grp.getgrnam(value).gr_gid
                else:
                    raise ValueError(
                        "Internal error, failed to get module to use for "
                        "conversion.  Was given %r" % module)
            except KeyError:
                logger.error(
                    "Failed to convert %s to a %s",
                    value, func_name.split("_")[1])

                if not self.ignore_uid_gid_mapping_errors:
                    raise

        # Verify that the provided user/group string is real
        elif isinstance(value, INTEGER_TYPES):
            try:
                if module_name == "pwd":
                    pass
                elif module_name == "grp":
                    pass
                else:
                    raise ValueError(
                        "Internal error, failed to get module to use for "
                        "conversion.  Was given %r" % module)

                # Seems to check out, return the original value
                return value
            except KeyError:
                logger.error(
                    "%s %s does not seem to exist", value_name, value)

                if not self.ignore_uid_gid_mapping_errors:
                    raise
        else:
            raise ValueError(
                "Expected an integer or string for `%s`" % value_name)

    @classmethod
    def _cache_key(cls, assignment):
        """Returns the key used to store and retrieve the cached job type"""
        return assignment["jobtype"]["name"], assignment["jobtype"]["version"]

    @classmethod
    def _url(cls, name, version):
        """Returns the remote url for the requested job type and version"""
        return str(
            "%(master-api)s/jobtypes/%(jobtype)s/versions/%(version)s" % {
            "master-api": config["master-api"],
            "jobtype": name,
            "version": version})

    @classmethod
    def _cache_directory(cls):
        """Returns the path where job types should be cached"""
        return config.get("jobtype_cache_directory") or DEFAULT_CACHE_DIRECTORY

    @classmethod
    def _cache_filename(cls, cache_key, jobtype):
        """
        Returns the path where this specific job type should be
        stored or loaded from
        """
        return str(join(
            cls._cache_directory(),
            "_".join(map(str, cache_key)) + "_" + jobtype["classname"] + ".py"))

    @classmethod
    def _download_jobtype(cls, assignment):
        """
        Downloads the job type specified in ``assignment``.  This
        method will pass the response it receives to :meth:`_cache_jobtype`
        however failures will be retried.
        """
        result = Deferred()
        url = cls._url(
            assignment["jobtype"]["name"],
            assignment["jobtype"]["version"])

        def download(*_):
            get(
                url,
                callback=result.callback,
                errback=lambda: reactor.callLater(http_retry_delay(), download))

        download()
        return result

    @classmethod
    def _cache_jobtype(cls, cache_key, jobtype):
        """
        Once the job type is downloaded this classmethod is called
        to store it on disk.  In the rare even that we fail to write it
        to disk, we store it in memory instead.
        """
        filename = cls._cache_filename(cache_key, jobtype)
        success = Deferred()

        def write_to_disk(filename):
            try:
                os.makedirs(dirname(filename))
            except (IOError, OSError):
                pass

            if isfile(filename):
                logcache.debug("%s is already cached on disk", filename)
                jobtype.pop("code", None)
                return filename, jobtype

            try:
                with open(filename, "w") as stream:
                    stream.write(jobtype["code"])

                jobtype.pop("code", None)
                return filename, jobtype

            # If the above fails, use a temp file instead
            except (IOError, OSError) as e:
                fd, tmpfilepath = tempfile.mkstemp(suffix=".py")
                logcache.warning(
                    "Failed to write %s, using %s instead: %s",
                    filename, tmpfilepath, e)

                with open(tmpfilepath, "w") as stream:
                    stream.write(jobtype["code"])

                jobtype.pop("code", None)
                return filename, jobtype

        def written_to_disk(results):
            filename, jobtype = results
            cls.cache[cache_key] = (jobtype, filename)
            logcache.info("Created cache for %r at %s", cache_key, filename)
            success.callback((jobtype, filename))

        def failed_to_write_to_disk(error):
            logcache.error(
                "Failed to write job type cache to disk, will use "
                "memory instead: %s", error)

            # The code exists in the job type because it's
            # only removed on success.
            cls.cache[cache_key] = (jobtype, None)
            success.callback((jobtype, None))

        # Defer the write process to a thread so we don't
        # block the reactor if the write is slow
        writer = threads.deferToThread(write_to_disk, filename)
        writer.addCallbacks(written_to_disk, failed_to_write_to_disk)
        return success

    @classmethod
    def load(cls, assignment):
        """
        Given ``data`` this class method will load the job type either
        from cache or from the master and then instance it with the
        incoming assignment data
        """
        result = Deferred()
        cache_key = cls._cache_key(assignment)

        def load_jobtype(args):
            jobtype, filepath = args
            module_name = "pyfarm.jobtypes.cached.%s%s%s" % (
                jobtype["classname"], jobtype["name"], jobtype["version"])

            if filepath is not None:
                # If we've made it to this point we have to assume
                # we have access to the file.
                module = imp.load_source(module_name, filepath)
            else:
                # TODO: this needs testing
                logcache.warning(
                    "Loading (%s, %s) directly from memory",
                    jobtype["name"], jobtype["version"])
                module = imp.new_module(module_name)

                # WARNING: This is dangerous and only used as a last
                # resort.  There's probably something wrong with the
                # file system.
                exec jobtype["code"] in module.__dict__

                sys.modules[module_name] = module

            # Finally, send the results to the callback
            result.callback(getattr(module, jobtype["classname"]))

        if config["jobtype-no-cache"] or cache_key not in cls.cache:
            def download_complete(response):
                # Server is offline or experiencing issues right
                # now so we should retry the request.
                if response.code >= INTERNAL_SERVER_ERROR:
                    return reactor.callLater(
                        http_retry_delay(),
                        response.request.retry)

                if config["jobtype-no-cache"]:
                    return load_jobtype((response.json(), None))

                # When the download is complete, cache the results
                caching = cls._cache_jobtype(cache_key, response.json())
                caching.addCallback(load_jobtype)

            # Start the download
            download = cls._download_jobtype(assignment)
            download.addCallback(download_complete)
        else:
            load_jobtype((cls.cache[cache_key]))

        return result

    def assignments(self):
        """Short cut method to access tasks"""
        return self.assignment["tasks"]

    def build_process_protocol(
            self, jobtype, process_inputs, command, arguments, environment,
            path, uid, gid):
        """
        Returns the process protocol object used to connect a job type
        to a running process.  By default this instances
        the :cvar:`.process_protocol` class variable.

        :raises TypeError:
            Raised if the protocol object is not a subclass of
            :class:`.ProcessProtocol`
        """
        instance = self.process_protocol(
            jobtype, process_inputs, command, arguments, environment,
            path, uid, gid)

        if not isinstance(instance, ProcessProtocol):
            raise TypeError(
                "Expected of pyfarm.jobtypes.core.protocol.ProcessProtocol")

        return instance

    def get_uid(self, username):
        """
        Convert ``username`` into an integer representing the user id.  If
        ``username`` is an integer verify that it exists instead.

        .. warning::

            This method returns ``None`` on platforms that don't implement
            the :mod:`pwd` module.
        """
        if username is None:
            return username
        return self._get_uidgid(username, "username", "get_uid", pwd, "pwd")

    def get_gid(self, group):
        """
        Convert ``group`` into an integer representing the group id.  If
        ``group`` is an integer verify that it exists instead.

        .. warning::

            This method returns ``None`` on platforms that don't implement
            the :mod:`grp` module.
        """
        if group is None:
            return group
        return self._get_uidgid(group, "group", "get_gid", grp, "grp")

    def get_environment(self, env=None):
        """
        Constructs a default environment dictionary that will replace
        ``os.environ`` before the process is launched in
        :meth:`spawn_process`.  This ensures that ``os.environ`` is consistent
        before and after each process and so that each process can't modify
        the original environment.
        """
        if isinstance(env, dict):
            return env

        elif env is not None:
            logger.warning(
                "Expected a dictionary for `env`, falling back onto default "
                "environment")

        return dict(
            list(DEFAULT_ENVIRONMENT.items()) +
            list(self.assignment["job"].get("environ", {}).items()))

    def get_path(self, path, environment=None, expandvars=None, task=None):
        """
        Returns the directory a process should change into before
        running.

        :param string path:
            The directory we need to resolve or validate

        :param dict environment:
            The environment to use when expanding environment
            variables in ``path``

        :param bool expandvars:
            If True, use the environment to expand any environment
            variables in ``path``

        :param dict task:
            If provided this task will be set to ``FAILED`` if the
            directory does not exist

        :returns:
            Returns ``None`` if we failed to resolve ``path`` or the
            directory to change into
        """
        if expandvars is None:
            expandvars = self.expand_path_vars

        if isinstance(path, STRING_TYPES) and expandvars:
            if environment is None:
                environment = self.get_environment()

            # Convert path to a template first so we  can resolve
            # any environment variables it may contain
            return self.expandvars(path, environment)

        return config["chroot"]

    def get_command_list(self, cmdlist, environment=None, expandvars=None):
        """
        Return a list of command to be used when running the process
        as a read-only tuple.

        :param dict environment:
            If provided this will be used to perform environment variable
            expansion for each entry in ``cmdlist``

        :param bool expandvars:
            If True then use ``environment`` to expand any environment
            variables in ``cmdlist``
        """
        if expandvars is None:
            expandvars = self.expand_path_vars

        if expandvars and environment is None:
            environment = self.get_environment()

        if expandvars and environment:
            cmdlist = map(
                lambda value: self.expandvars(value, environment), cmdlist)

        return tuple(cmdlist)  # read-only copy (also takes less memory)

    # TODO: This needs more command line arguments and configuration options
    def get_csvlog_path(self, tasks, now=None):
        """
        Returns the path to the comma separated value (csv) log file.
        The agent stores logs from processes in a csv format so we can store
        additional information such as a timestamp, line number, stdout/stderr
        identification and the the log message itself.
        """
        assert isinstance(tasks, (list, tuple))

        if now is None:
            now = datetime.utcnow()

        return join(
            config["task-log-dir"],
            "%s_%s_%s.csv" % (
                now.strftime("%G%m%d%H%M%S"),
                self.assignment["job"]["id"],
                "-".join(map(str, list(task["id"]for task in tasks)))))

    def build_process_inputs(self):
        """
        This method constructs and returns all the arguments necessary
        to execute one or multiple processes on the system.  An example
        implementation may look similar to this:

        >>> from pyfarm.jobtypes.core.jobtype import ProcessInputs
        >>> def build_process_inputs(self):
        ...     for task in self.assignments():
        ...         yield ProcessInputs(
        ...             [task],
        ...             ("/bin/ls", "/tmp/foo%s" % task["frame"]),
        ...             environ={"FOO": "1"},
        ...             user="foo",
        ...             group="bar")

        The above is a generator that will return everything that's needed to
        run the process. See :class:`ProcessInputs` for some more detailed
        documentation on each attribute's function.
        """
        raise NotImplementedError("`build_process_inputs` must be implemented")

    def expandvars(self, value, environment):
        """Expands variables inside of a string using an environment"""
        if isinstance(value, STRING_TYPES):
            template = Template(value)
            return template.safe_substitute(**environment)

        logger.warning("Expected a string for `value` to expandvars()")
        return value

    def spawn_process(self, process_inputs):
        """
        Spawns a process using :func:`.reactor.spawnProcess` and return
        the protocol object it generates.
        """
        assert isinstance(process_inputs, ProcessInputs)

        # assert `task` is a valid type
        if not isinstance(process_inputs.tasks, (list, tuple)):
            self.set_states(
                process_inputs.tasks, WorkState.FAILED,
                "`task` must be a dictionary, got %s instead.  Check "
                "the output produced by `build_process_inputs`" % type(
                    process_inputs.tasks))
            return

        # assert `command` is a valid type
        if not isinstance(process_inputs.command, (list, tuple)):
            self.set_states(
                process_inputs.tasks, WorkState.FAILED,
                "`command` must be a list or tuple, got %s instead.  Check "
                "the output produced by `build_process_inputs`" % type(
                    process_inputs.command))
            return

        # username/group to uid/gid mapping
        uid, gid = None, None
        if all([not WINDOWS,  # Twisted does not implement this on Windows
                pwd is not NotImplemented,
                grp is not NotImplemented,
                process_inputs.user is not None or
                    process_inputs.group is not None]):

            # Regardless of platform, we run a command as
            # another user unless we're an admin
            if user.is_administrator():
                # map user
                try:
                    uid = self.get_uid(process_inputs.user)
                except (ValueError, KeyError):
                    self.set_states(
                        process_inputs.tasks, WorkState.FAILED,
                        "Failed to or verify user %r" % process_inputs.user)
                    return

                # map group
                try:
                    gid = self.get_uid(process_inputs.group)
                except (ValueError, KeyError):
                    self.set_task_state(
                        process_inputs.tasks, WorkState.FAILED,
                        "Failed to or verify group %r" % process_inputs.group)
                    return

            else:
                logger.warning(
                    "User and/or group was provided but the agent is not "
                    "running as an administrator which is required to run"
                    "processes as another user.")

        # Prepare the arguments for the spawnProcess call
        environment = self.get_environment(process_inputs.env)
        commands = self.get_command_list(
            process_inputs.command,
            environment=environment, expandvars=process_inputs.expandvars)

        # args - name of command being run + input arguments
        kwargs = {
            "args": [basename(commands[0])] + list(commands[1:]),
            "env": environment,
            "path": self.get_path(
                process_inputs.path,
                environment=environment, expandvars=process_inputs.expandvars)}

        # Add uid/gid into kwargs
        if uid is not None:
            kwargs.update(uid=uid)
        if gid is not None:
            kwargs.update(gid=gid)

        # Instance the process protocol so the process we create will
        # call into this class
        protocol = self.build_process_protocol(
            self, process_inputs, commands[0], kwargs["args"], kwargs["env"],
            kwargs["path"], uid, gid)

        # Internal data setup
        logfile = self.get_csvlog_path(process_inputs.tasks)
        self.protocols[protocol.id] = protocol

        # Start the logging thread
        # TODO: need a method to generate or retrieve a LoggingThread, we could
        # run up to this point with the same log file
        thread = self.logging[protocol.id] = LoggingThread(logfile)
        thread.start()

        # TODO: do validation of **kwargs here so we don't do it in one location
        # * environment (dict, strings only)
        # * path exists (see previous setup for this in the history)
        #

        # reactor.spawnProcess does different things with the environment
        # depending on what platform you're on and what you're passing in.
        # To avoid inconsistent behavior, we replace os.environ with
        # our own environment so we can launch the process.  After launching
        # we replace the original environment.
        with ReplaceEnvironment(environment):
            reactor.spawnProcess(protocol, commands[0], **kwargs)

        return protocol

    def _start(self):
        return self.start()

    def start(self):
        """
        This method is called when the job type should start
        working.  Depending on the job type's implementation this will
        prepare and start one more more processes.
        """
        # Make sure start() is not called twice
        assert not hasattr(self, "deferred")

        # TODO: add deferred handlers
        # TODO: collect all tasks and depending on the relationship
        # between tasks and processes we have to change how we notify
        # the master (and how we cancel other tasks which are queued)
        for process_inputs in self.build_process_inputs():
            self.spawn_process(process_inputs)

        self.deferred = Deferred()
        return self.deferred

    def _stop(self):
         return self.stop()

    def stop(self):
        """
        This method is called when the job type should stop
        running.  This will terminate any processes associated with
        this job type and also inform the master of any state changes
        to an associated task or tasks.
        """
        stopped = Deferred()
        # TODO: stop all running processes
        # TODO: notify master of stopped task(s)

        # TODO: chain this callback to the completion of our request to master
        def finished_processes():
             stopped.callback(True)
             config["jobtypes"].pop(self._uuid)

        finished_processes()
        return stopped

    def format_log_message(self, message, stream_type=None):
        """
        This method may be overridden to format a log message coming from
        a process before we write out out to stdout or to disk.  By default
        this method does nothing except return the original message.

        :param int stream_type:
            When not ``None`` this specifies if the message is from stderr
            or stdout.  This value comes from :const:`.STDOUT` or
            :const:`.STDERR`
        """
        return message

    def format_error(self, error):
        """
        Takes some kind of object, typically an instance of
        :class:`.Exception` or :class`.Failure` and produces a human readable
        string.  If we don't know how to format the request object an error
        will be logged and nothing will be returned
        """
        # It's likely that the process has terminated abnormally without
        # generating a trace back.  Modify the reason a little to better
        # reflect this.
        if isinstance(error, Failure):
            if error.type is ProcessTerminated and error.value.exitCode > 0:
                return "Process may have terminated abnormally, please check " \
                       "the logs.  Message from error " \
                       "was %r" % error.value.message

            # TODO: there are other types of errors from Twisted we should
            # format here

        elif isinstance(error, Exception):
            return str(error)

        elif isinstance(error, STRING_TYPES):
            return error

        elif error is None:
            logger.error("No error was defined for this failure.")

        else:
            logger.error("Don't know how to format %r as a string", error)

    # TODO: modify this function to support batch updates
    def set_states(self, tasks, state, error=None):
        """
        Wrapper around :meth:`set_state` that that allows you to
        the state on the master for multiple tasks at once.
        """
        assert isinstance(tasks, (tuple, list))
        for task in tasks:
            self.set_task_state(task, state, error=error)

    # TODO: refactor so `task` is an integer, not a dictionary
    def set_task_state(self, task, state, error=None):
        """
        Sets the state of the given task

        :param dict task:
            The dictionary containing the task we're changing the state
            for.

        :param string state:
            The state to change ``task`` to

        :type error: string, :class:`Exception`
        :param error:
            If the state is changing to 'error' then also set the
            ``last_error`` column.  Any exception instance that is
            passed to this keyword will be passed through
            :meth:`format_exception` first to format it.
        """
        if state not in WorkState:
            logger.error(
                "Cannot set state for task %r to %r, %r is an invalid "
                "state", task, state, state)

        elif not isinstance(task, dict):
            logger.error(
                "Expected a dictionary for `task`, cannot change state")

        elif not "id" in task or not isinstance(task["id"], INTEGER_TYPES):
            logger.error(
                "Expected to find 'id' in `task` or for `task['id']` to "
                "be an integer.")

        elif task not in self.assignment["tasks"]:
            logger.error(
                "Cannot set state, expected task %r to be a member of this "
                "job type's assignments", task)

        else:
            if state != WorkState.FAILED and error:
                logger.warning(
                    "Resetting `error` to None, state is not WorkState.FAILED")
                error = None

            # The task has failed
            if state == WorkState.FAILED:
                error = self.format_error(error)
                logger.error("Task %r failed: %r", task, error)
                if task not in self.failed_tasks:
                    self.failed_tasks.append(task)

            # `error` shouldn't be set if the state is not a failure
            elif error is not None:
                logger.warning(
                    "`set_state` only allows `error` to be set if `state` is "
                    "'failed'.  Discarding error.")
                error = None

            url = "%s/jobs/%s/tasks/%s" % (
                config["master-api"], self.assignment["job"]["id"], task["id"])
            data = {"state": state}

            # If the error has been set then update the data we're
            # going to POST
            if isinstance(error, STRING_TYPES):
                data.update(last_error=error)

            elif error is not None:
                logger.error("Expected a string for `error`")

            def post_update(url, data, delay=0):
                post_func = partial(
                    post, url,
                    data=data,
                    callback=lambda x: result_callback(
                        url, data, task["id"], state, x),
                    errback=lambda x: error_callback(url, data, x))
                reactor.callLater(delay, post_func)

            def result_callback(url, data, task_id, state, response):
                if response.code >= 500 and response.code < 600:
                    logger.error(
                        "Error while posting state update for task %s "
                        "to %s, return code is %s, retrying",
                        task_id, state, response.code)
                    post_update(url, data, delay=http_retry_delay())

                elif response.code != OK:
                    # Nothing else we could do about that, this is
                    # a problem on our end.  We should only encounter
                    # this error dueing development
                    logger.error(
                        "Could not set state for task %s to %s, server "
                        "response code was %s", task_id, state, response.code)

                else:
                    logger.info(
                        "Set state of task %s to %s on master", task_id, state)
                    if state == WorkState.DONE \
                            and task_id not in self.finished_tasks:
                        self.finished_tasks.append(task_id)

            def error_callback(url, data, failure):
                logger.error(
                    "Error while posting state update for task, retrying")
                post_update(url, data, delay=http_retry_delay())

            # Initial attempt to make an update with an explicit zero
            # delay.
            post_update(url, data, delay=0)

        # TODO: if new state is the equiv. of 'stopped', stop the process
        # and POST the change

    def get_local_task_state(self, task_id):
        """
        Returns None if the state of this task has not been changed
        locally since this assignment has started.  This method does
        not communicate with the master.
        """
        if task_id in self.finished_tasks:
            return WorkState.DONE
        elif task_id in self.failed_tasks:
            return WorkState.FAILED
        else:
            return None

    def is_successful(self, reason):
        """
        Returns True if we should consider ``reason`` to be
        successful.  This function is called by :meth:`_process_stopped`
        to determine if the object returned by a process is an indication
        of failure.
        """
        return (
            reason.type is ProcessDone and
            reason.value.exitCode in self.success_codes)

    def _process_stopped(self, protocol, reason):
        """
        Internal implementation for :meth:`process_stopped`.

        If ``--capture-process-output`` was set when the agent was launched
        all standard output from the process will be sent to the stdout
        of the agent itself.  In all other cases we send the data to
        :meth:`_log_in_thread` so it can be stored in a file without
        blocking the event loop.
        """
        logger.info("%r stopped (code: %r)", protocol, reason.value.exitCode)

        if self.is_successful(reason):
            self._log_in_thread(
                protocol, STDOUT,
                "Process has terminated successfully, code %s" %
                reason.value.exitCode)
        else:
            self.failed_processes.append((protocol, reason))
            self._log_in_thread(
                protocol, STDOUT,
                "Process has not terminated successfully, code %s" %
                reason.value.exitCode)

        # pop off the protocol and thread since the process has terminated
        protocol = self.protocols.pop(protocol.id)
        thread = self.logging.pop(protocol.id)
        thread.stop()

        # If this was the last process running
        # TODO: sequential processes
        if not self.protocols:
            if not self.failed_processes:
                self.deferred.callback(reason)
                for task in self.assignment["tasks"]:
                    self.set_task_state(task, WorkState.DONE, reason)
            else:
                self.deferred.errback()
                for task in self.assignment["tasks"]:
                    self.set_task_state(task, WorkState.FAILED, reason)

    def process_stopped(self, protocol, reason):
        """
        Called by :meth:`.ProcessProtocol.processEnded` when a process
        stopped running.
        """
        self._process_stopped(protocol, reason)

    # TODO: set state
    def _process_started(self, protocol):
        """
        Internal implementation for :meth:`process_started`.

        This method logs the start of a process and informs the master of
        the state change.
        """
        logger.info("%r started", protocol)
        self._log_in_thread(protocol, STDOUT, "Started %r" % protocol)

    def process_started(self, protocol):
        """
        Called by :meth:`.ProcessProtocol.connectionMade` when a process has
        started running.
        """
        self._process_started(protocol)

    def received_stdout(self, protocol, stdout):
        """
        Called by :meth:`.ProcessProtocol.outReceived` when
        we receive output on standard output (stdout) from a process.
        Not to be overridden.
        """
        new_stdout = self.preprocess_stdout(protocol, stdout)
        if new_stdout is not None:
            stdout = new_stdout

        self.process_stdout(protocol, stdout)

    def preprocess_stdout(self, protocol, stdout):
        pass

    def process_stdout(self, protocol, stdout):
        """
        Overridable function called when we receive data from a child process'
        stdout.
        The default implementation will split the output into lines and forward
        those to received_stdout_line(), which will eventually forward it to
        process_stdout_line()
        """
        if "\n" in stdout:
            ends_on_fragment = True
            if stdout[-1] == "\n":
                ends_on_fragment = False
            lines = stdout.split("\n")
            if ends_on_fragment:
                dangling_fragment = lines.pop(-1)
            for line in lines:
                if protocol.id in self.stdout_line_fragments:
                    l = self.stdout_line_fragments[protocol.id] + line
                    del self.stdout_line_fragments[protocol.id]
                    if len(l) > 0 and l[-1] == "\r":
                        l = l[:-1]
                    self.received_stdout_line(protocol, l)
                else:
                    if len(line) > 0 and line[-1] == "\r":
                        line = line[:-1]
                    self.received_stdout_line(protocol, line)
            if ends_on_fragment:
                self.stdout_line_fragments[protocol.id] = dangling_fragment
        else:
            if protocol.id in self.stdout_line_fragments:
                self.stdout_line_fragments[protocol.id] += stdout
            else:
                self.stdout_line_fragments[protocol.id] = stdout

    def received_stdout_line(self, protocol, line):
        """
        Called when we receive a new line from stdout, and possibly stderr if
        those methods have not been overridden as well.

        If ``--capture-process-output`` was set when the agent was launched
        all standard output from the process will be sent to the stdout
        of the agent itself.  In all other cases we send the data to
        :meth:`_log_in_thread` so it can be stored in a file without
        blocking the event loop.
        """
        new_line = self.preprocess_stdout_line(protocol, line)
        if new_line is not None:
            line = new_line

        line = self.format_log_message(line, stream_type=STDOUT)
        if config["capture-process-output"]:
            process_stdout.info("task %r: %s", protocol.id, line)
        else:
            self._log_in_thread(protocol, STDOUT, line)

        self.process_stdout_line(protocol, line)

    def preprocess_stdout_line(self, protocol, line):
        pass

    def process_stdout_line(self, protocol, line):
        """
        Overridable function called whenever we receive a new line from a child
        process' stdout.
        Default implementation does nothing.
        """
        pass

    def _received_stderr(self, protocol, stderr):
        """
        Internal implementation for :meth:`received_stderr`.

        If ``--capture-process-output`` was set when the agent was launched
        all stderr output will be sent to the stdout of the agent itself.
        In all other cases we send the data to to :meth:`_log_in_thread`
        so it can be stored in a file without blocking the event loop.
        """
        stderr = self.format_log_message(stderr, stream_type=STDERR)
        if config["capture-process-output"]:
            process_stderr.info("task %r: %s", protocol.id, stderr)
        else:
            self._log_in_thread(protocol, STDERR, stderr)

    def received_stderr(self, protocol, stderr):
        """
        Called by :meth:`.ProcessProtocol.errReceived` when
        we receive output on standard error (stderr) from a process.
        """
        self._received_stderr(protocol, stderr)<|MERGE_RESOLUTION|>--- conflicted
+++ resolved
@@ -47,16 +47,10 @@
 from pyfarm.core.utility import ImmutableDict
 from pyfarm.agent.config import config
 from pyfarm.agent.http.core.client import get, post, http_retry_delay
-<<<<<<< HEAD
-from pyfarm.agent.sysinfo import memory, user, system
+from pyfarm.agent.logger import getLogger
 from pyfarm.agent.utility import (
     STRINGS, WHOLE_NUMBERS, TASKS_SCHEMA, JOBTYPE_SCHEMA, uuid)
 from pyfarm.jobtypes.core.log import STDERR, STDOUT, LoggingThread
-=======
-from pyfarm.agent.logger import getLogger
-from pyfarm.agent.sysinfo.user import is_administrator
-from pyfarm.agent.utility import UnicodeCSVWriter, uuid
->>>>>>> da4fa5a7
 from pyfarm.jobtypes.core.process import (
     ProcessProtocol, ProcessInputs, ReplaceEnvironment)
 
