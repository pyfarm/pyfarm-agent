--- conflicted
+++ resolved
@@ -15,8 +15,4 @@
     *pyfarm*testutil.py*
     *pyfarm/agent/http/templates/*
     *pyfarm/agent/http/static/*
-<<<<<<< HEAD
-    *pyfarm/jobtypes/examples.py*
-=======
-    *pyfarm/agent/logger/*
->>>>>>> ced9c24f
+    *pyfarm/agent/logger/*